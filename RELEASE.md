# Current Version (Still in Development)

## Major Features and Improvements

## Breaking Changes

### For Pipeline Authors

### For Component Authors

## Deprecations

## Bug Fixes and Other Changes
*   Fixed issue when InputValuePlaceholder is used as component parameter in
    container based component.
<<<<<<< HEAD
*   Depends on `kubernetes>=10.0.1,<13`
=======
*   `CsvToExample` now supports multi-line strings.
*   `tfx.benchmarks` package was removed from the Python TFX wheel. This package
    is used only for benchmarking and not useful for end users.
>>>>>>> 9aada7ed
## Documentation Updates

# Version 1.0.0

## Major Features and Improvements

*  Added tfx.v1 Public APIs, please refer to
   [API doc](https://www.tensorflow.org/tfx/api_docs/python/tfx/v1) for details.
*  Transform component now computes pre-transform and post-transform statistics
   and stores them in new, indvidual outputs ('pre_transform_schema',
   'pre_transform_stats', 'post_transform_schema', 'post_transform_stats',
   'post_transform_anomalies'). This can be disabled by setting
   `disable_statistics=True` in the Transform component.
*  BERT cola and mrpc examples now demonstrate how to calculate statistics for
   NLP features.
*  TFX CLI now supports
   [Vertex Pipelines](https://cloud.google.com/vertex-ai/docs/pipelines/introduction).
   use it with `--engine=vertex` flag.
*  Telemetry: Only first-party tfx component's executor telemetry will be
   collected. All other executors will be recorded as `third_party_executor`.
   For labels longer than 63, keep first 63 characters (instead of last 63
   characters before).
*  Supports text type (use proto json string format) RuntimeParam for protos.
*  Combined/moved taxi's runtime_parameter, kubeflow_local and kubleflow_gcp
   example pipelines into one penguin_pipeline_kubeflow example
*  Transform component now supports passing `stats_options_updater_fn` directly
   as well as through the module file.
*  Placeholders support accessing artifact property and custom property.
*  Removed the extra node information in IR for KubeflowDagRunner, to reduce
   size of generated IR.


## Breaking Changes

*  Removed unneccessary default values for required component input Channels.
*  The `_PropertyDictWrapper` internal wrapper for `component.inputs` and
   `component.outputs` was removed: `component.inputs` and `component.outputs`
   are now unwrapped dictionaries, and the attribute accessor syntax (e.g.
   `components.outputs.output_name`) is no longer supported. Please use the
   dictionary indexing syntax (e.g. `components.outputs['output_name']`)
   instead.

### For Pipeline Authors

*   N/A

### For Component Authors

*   Apache Beam support is migrated from TFX Base Components and Executors to
    dedicated Beam Components and Executors. `BaseExecutor` will no longer embed
    `beam_pipeline_args`. Custom executors for Beam powered components should
    now extend BaseBeamExecutor instead of BaseExecutor.

## Deprecations

*   Deprecated nested RuntimeParam for Proto, Please use text type (proto json
    string) RuntimeParam instead of Proto dict with nested RuntimeParam in it.

## Bug Fixes and Other Changes

*   Forces keyword arguments for AirflowComponent to make it compatible with
    Apache Airflow 2.1.0 and later.
*   Fixed issue where passing `analyzer_cache` to `tfx.components.Transform`
    before there are any Transform cache artifacts published would fail.
*   Included type information according to PEP-561. However, protobuf generated
    files don't have type information, and you might need to ignore errors from
    them. For example, if you are using `mypy`, see
    [the related doc](https://mypy.readthedocs.io/en/stable/running_mypy.html#missing-type-hints-for-third-party-library).
*   Removed `six` dependency.
*   Depends on `apache-beam[gcp]>=2.29,<3`.
*   Depends on `google-cloud-bigquery>=1.28.0,<2.21`
*   Depends on `ml-metadata>=1.0.0,<1.1.0`.
*   Depends on `protobuf>=3.13,<4`.
*   Depends on `struct2tensor>=0.31.0,<0.32.0`.
*   Depends on `tensorflow>=1.15.2,!=2.0.*,!=2.1.*,!=2.2.*,!=2.3.*,!=2.4.*,<3`.
*   Depends on `tensorflow-data-validation>=1.0.0,<1.1.0`.
*   Depends on `tensorflow-hub>=0.9.0,<0.13`.
*   Depends on `tensorflowjs>=3.6.0,<4`.
*   Depends on `tensorflow-model-analysis>=0.31.0,<0.32.0`.
*   Depends on `tensorflow-serving-api>=1.15,!=2.0.*,!=2.1.*,!=2.2.*,!=2.3.*,!=2.4.*,<3`.
*   Depends on `tensorflow-transform>=1.0.0,<1.1.0`.
*   Depends on `tfx-bsl>=1.0.0,<1.1.0`.

## Documentation Updates

*  Update the Guide of TFX to adopt 1.0 API.
*  TFT and TFDV component documentation now describes how to
   configure pre-transform and post-transform statistics, which can be used for
   validating text features.

# Version 0.30.2

## Major Features and Improvements

*   N/A

## Breaking Changes

### For Pipeline Authors

*   N/A

### For Component Authors

*   N/A

## Deprecations

*   N/A

## Bug Fixes and Other Changes

*   Update resolver query in TFX -> KFP IR compiler with vertex placeholder
    syntax.

## Documentation Updates

*   N/A

# Version 0.30.1

## Major Features and Improvements

*   TFX CLI now supports
    [Vertex Pipelines](https://cloud.google.com/vertex-ai/docs/pipelines/introduction).
    use it with `--engine=vertex` flag.

## Breaking Changes

### For Pipeline Authors

*   N/A

### For Component Authors

*   N/A

## Deprecations

*   N/A

## Bug Fixes and Other Changes

*   Fix resolver artifact filter in TFX -> KFP IR compiler with OP filter syntax.
*   Forces keyword arguments for AirflowComponent to make it compatible with
    Apache Airflow 2.1.0 and later.

## Documentation Updates

*   N/A


# Version 0.30.0

## Major Features and Improvements

*  Upgraded TFX to KFP compiler to use KFP IR schema version 2.0.0.
*  InfraValidator can now produce a [SavedModel with warmup requests](
   https://www.tensorflow.org/tfx/serving/saved_model_warmup). This feature is
   enabled by setting `RequestSpec.make_warmup = True`. The SavedModel will be
   stored in the InfraBlessing artifact (`blessing` output of InfraValidator).
*  Pusher's `model` input is now optional, and `infra_blessing` can be used
   instead to push the SavedModel with warmup requests, produced by an
   InfraValidator. Note that InfraValidator does not always create a SavedModel,
   and the producer InfraValidator must be configured with
   `RequestSpec.make_warmup = True` in order to be pushed by a Pusher.
*  Support is added for the JSON_VALUE artifact property type, allowing storage
   of JSON-compatible objects as artifact metadata.
*  Support is added for the KFP v2 artifact metadata field when executing using
   the KFP v2 container entrypoint.
*  InfraValidator for Kubernetes now can override Pod manifest to customize
   annotations and environment variables.
*  Allow Beam pipeline args to be extended by specifying
   `beam_pipeline_args` per component.
*  Support string RuntimeParameters on Airflow.
*  User code specified through the `module_file` argument for the Evaluator,
   Transform, Trainer and Tuner components is now packaged as a pip wheel for
   execution. For Evaluator and Transform, these wheel packages are now
   installed on remote Apache Beam workers.

## Breaking Changes

### For Pipeline Authors

*  CLI usage with kubeflow changed significantly. You MUST use the new:
  *  `--build-image` to build a container image when
     updating a pipeline with kubeflow engine.
  *  `--build-target-image` flag in CLI is changed to `--build-image` without
     any container image argument. TFX will auto detect the image specified in
     the KubeflowDagRunnerConfig class instance. For example,
     ```python
     tfx pipeline create --pipeline-path=runner.py --endpoint=xxx --build-image
     tfx pipeline update --pipeline-path=runner.py --endpoint=xxx --build-image
     ```
  *  `--package-path` and `--skaffold_cmd` flags were deleted. The compiled path
     can be specified when creating a KubeflowDagRunner class instance. TFX CLI
     doesn't depend on skaffold any more and use Docker SDK directly.
*  Specify the container image for KubeflowDagRunner in the
   KubeflowDagRunnerConfig directly instead of reading it from an environment
   variable. CLI will not set `KUBEFLOW_TFX_IMAGE` environment variable any
   more. See
   [example](https://github.com/tensorflow/tfx/blob/c315e7cf75822088e974e15b43c96fab86746733/tfx/experimental/templates/taxi/kubeflow_runner.py#L63).
*  Default orchestration engine of CLI was changed to `local` orchestrator from
   `beam` orchestrator. You can still use `beam` orchestrator with
   `--engine=beam` flag.
*  Trainer now uses GenericExecutor as default. To use the previous Estimator
   based Trainer, please set custom_executor_spec to trainer.executor.Executor.
*  Changed the pattern spec supported for QueryBasedDriver:
   *   @span_begin_timestamp: Start of span interval, Timestamp in seconds.
   *   @span_end_timestamp: End of span interval, Timestamp in seconds.
   *   @span_yyyymmdd_utc: STRING with format, e.g., '20180114', corresponding
                           to the span interval begin in UTC.
*  Removed the already deprecated compile() method on Kubeflow V2 Dag Runner.
*  Removed project_id argument from KubeflowV2DagRunnerConfig which is not used
   and meaningless if not used with GCP.
*  Removed config from LocalDagRunner's constructor, and dropped pipeline proto
   support from LocalDagRunner's run function.
*  Removed input parameter in ExampleGen constructor and external_input in
   dsl_utils, which were called as deprecated in TFX 0.23.
*  Changed the storage type of `span` and `version` custom property in Examples
   artifact from string to int.
*  `ResolverStrategy.resolve_artifacts()` method signature has changed to take
   `ml_metadata.MetadataStore` object as the first argument.
*  Artifacts param is deprecated/ignored in Channel constructor.
*  Removed matching_channel_name from Channel's constructor.
*  Deleted all usages of instance_name, which was deprecated in version 0.25.0.
   Please use .with_id() method of components.
*  Removed output channel overwrite functionality from all official components.
*  Transform will use the native TF2 implementation of tf.transform unless TF2
   behaviors are explicitly disabled. The previous behaviour can still be
   obtained by setting `force_tf_compat_v1=True`.

### For Component Authors

*   N/A

## Deprecations

*   RuntimeParameter usage for `module_file` and user-defined function paths is
    marked experimental.
*  `LatestArtifactsResolver`, `LatestBlessedModelResolver`, `SpansResolver`
   are renamed to `LatestArtifactStrategy`, `LatestBlessedModelStrategy`,
   `SpanRangeStrategy` respectively.

## Bug Fixes and Other Changes

*   GCP compute project in BigQuery Pusher executor can be specified.
*   New extra dependencies for convenience.
    - tfx[airflow] installs all Apache Airflow orchestrator dependencies.
    - tfx[kfp] installs all Kubeflow Pipelines orchestrator dependencies.
    - tfx[tf-ranking] installs packages for TensorFlow Ranking.
      NOTE: TensorFlow Ranking only compatible with TF >= 2.0.
*   Depends on `google-cloud-bigquery>=1.28.0,<3`. (This was already installed
    as a transitive dependency from the first release of TFX.)
*   Depends on `google-cloud-aiplatform>=0.5.0,<0.8`.
*   Depends on `ml-metadata>=0.30.0,<0.31.0`.
*   Depends on `portpicker>=1.3.1,<2`.
*   Depends on `struct2tensor>=0.30.0,<0.31.0`.
*   Depends on `tensorflow-data-validation>=0.30.0,<0.31.0`.
*   Depends on `tensorflow-model-analysis>=0.30.0,<0.31.0`.
*   Depends on `tensorflow-transform>=0.30.0,<0.31.0`.
*   Depends on `tfx-bsl>=0.30.0,<0.31.0`.

## Documentation Updates

*   N/A

# Version 0.29.0

## Major Features and Improvements

*  Added a simple query based driver that supports Span spec and static_range.
*  Added e2e rolling window example/test for Span Resolver.
*  Performance improvement in Transform by avoiding excess encodings and
   decodings when it materializes transformed examples or generates statistics
   (both enabled by default).
*  Added an accessor (`.data_view_decode_fn`) to the decoder function wrapped in
   the DataView in Trainer `FnArgs.data_accessor`.
*  Expanded the penguin example pipeline with instructions for using
   [JAX/Flax](https://github.com/google/flax) in addition to
   TensorFlow/Keras to write and train the model. The support for JAX/Flax in
   TFX is still experimental.
*  Updated CloudTuner KFP e2e example running on Google Cloud Platform with
   distributed tuning and GPU distributed training for each trial.

## Breaking Changes

*   Starting in this version, following artifacts will be stored in new format,
    but artifacts produced by older versions can be read in a backwards
    compatible way:
    *   Change split sub-folder format to 'Split-<split_name>', this applies to
        all artifacts that contain splits. Old format '<split_name>' can still
        be loaded by TFX.
    *   Change Model artifact's sub-folder name to 'Format-TFMA' for eval model
        and 'Format-Serving' for serving model. Old Model artifact format
        ('eval_model_dir'/'serving_model_dir') can still be loaded by TFX.
    *   Change ExampleStatistics artifact payload to binary proto
        FeatureStats.pb file. Old payload format (tfrecord stats_tfrecord file)
        can still be loaded by TFX.
    *   Change ExampleAnomalies artifact payload to binary proto SchemaDiff.pb
        file. Old payload format (text proto anomalies.pbtxt file) is deprecated
        as TFX doesn't have downstream components that take ExampleAnomalies
        artifact.


### For Pipeline Authors

*  CLI requires Apache Airflow 1.10.14 or later. If you are using an older
   version of airflow, you can still copy runner definition to the DAG
   directory manually and run using airflow UIs.

### For Component Authors

*   N/A

## Deprecations

*   Deprecated input/output compatibility aliases for Transform and
    StatisticsGen.

## Bug Fixes and Other Changes

*   The `tfx_version` custom property of output artifacts is now set by the
    default publisher to the TFX SDK version.
*   Depends on `absl-py>=0.9,<0.13`.
*   Depends on `kfp-pipeline-spec>=0.1.7,<0.2`.
*   Depends on `ml-metadata>=0.29.0,<0.30.0`.
*   Depends on `packaging>=20,<21`.
*   Depends on `struct2tensor>=0.29.0,<0.30.0`.
*   Depends on `tensorflow-data-validation>=0.29.0,<0.30.0`.
*   Depends on `tensorflow-model-analysis>=0.29.0,<0.30.0`.
*   Depends on `tensorflow-transform>=0.29.0,<0.30.0`.
*   Depends on `tfx-bsl>=0.29.0,<0.30.0`.

## Documentation Updates

*   Simplified Apache Spark and Flink example deployment scripts by using Beam's
    SparkRunner and FlinkRunner classes.
*   Upgraded example Apache Flink deployment to Flink 1.12.1.
*   Upgraded example Apache Spark deployment to Spark 2.4.7.
*   Added the "TFX Python function component" notebook tutorial.

# Version 0.28.0

## Major Features and Improvements

*   Publically released TFX docker image in [tensorflow/tfx](
    https://hub.docker.com/r/tensorflow/tfx) will use GPU
    compatible based TensorFlow images from [Deep Learning Containers](
    https://cloud.google.com/ai-platform/deep-learning-containers). This allow
    these images to be used with GPU out of box.
*   Added an example pipeline for a ranking model (using
    [tensorflow_ranking](https://github.com/tensorflow/ranking))
    at `tfx/examples/ranking`. More documentation will be available in future
    releases.
*   Added a [spans_resolver](
    https://github.com/tensorflow/tfx/blob/master/tfx/dsl/experimental/spans_resolver.py)
    that can resolve spans based on range_config.

## Breaking Changes

### For Pipeline Authors

*   Custom arg key in `google_cloud_ai_platform.tuner.executor` is renamed to
    `ai_platform_tuning_args` from `ai_platform_training_args`, to better
    distinguish usage with Trainer.

### For component authors

*   N/A

## Deprecations

*   Deprecated input/output compatibility aliases for Transform and SchemaGen.

## Bug Fixes and Other Changes

*   Change Bigquery ML Pusher to publish the model to the user specified project
    instead of the default project from run time context.
*   Depends on `apache-beam[gcp]>=2.28,<3`.
*   Depends on `ml-metadata>=0.28.0,<0.29.0`.
*   Depends on `kfp-pipeline-spec>=0.1.6,<0.2`.
*   Depends on `struct2tensor>=0.28.0,<0.29.0`.
*   Depends on `tensorflow-data-validation>=0.28.0,<0.29.0`.
*   Depends on `tensorflow-model-analysis>=0.28.0,<0.29.0`.
*   Depends on `tensorflow-transform>=0.28.0,<0.29.0`.
*   Depends on `tfx-bsl>=0.28.1,<0.29.0`.

## Documentation Updates

*   Published a [migration instruction](
    https://github.com/tensorflow/tfx/blob/master/tfx/orchestration/launcher/README.md)
    for legacy custom launcher developers.

# Version 0.27.0

## Major Features and Improvements

*   Updated the `tfx.components.evaluator.Evaluator` component to support
    [TFMA's "model-agnostic" evaluation](https://www.tensorflow.org/tfx/model_analysis/faq#how_do_i_setup_tfma_to_work_with_pre-calculated_ie_model-agnostic_predictions_tfrecord_and_tfexample).
    The `model` channel is now optional when constructing the component, which
    is useful when the `examples` channel provides tf.Examples containing both
    the labels and pre-computed model predictions, i.e. "model-agnostic"
    evaluation.
*   Supports different types of quantizations on TFLite conversion using
    TFLITE_REWRITER by setting `quantization_optimizations`,
    `quantization_supported_types` and `quantization_enable_full_integer`. Flag
    definitions can be found here: [Post-traning
    quantization](https://www.tensorflow.org/lite/performance/post_training_quantization).
*   Added automatic population of `tfdv.StatsOptions.vocab_paths` when computing
    statistics within the Transform component.

## Breaking changes

### For pipeline authors

*   `enable_quantization` from TFLITE_REWRITER is removed and setting
    quantization_optimizations = [tf.lite.Optimize.DEFAULT] will perform the
    same type of quantization, dynamic range quantization. Users of the
    TFLITE_REWRITER who do not enable quantization should be uneffected.
*   Default value for `infer_feature_shape` for SchemaGen changed from `False`
    to `True`, as indicated in previous release log. The inferred schema might
    change if you do not specify `infer_feature_shape`. It might leads to
    changes of the type of input features in Transform and Trainer code.

### For component authors

*   N/A

## Deprecations

*   Pipeline information is not be stored on the local filesystem anymore using
    Kubeflow Pipelines orchestration with CLI. Instead, CLI will always use the
    latest version of the pipeline in the Kubeflow Pipeline cluster. All
    operations will be executed based on the information on the Kubeflow
    Pipeline cluster. There might be some left files on
    `${HOME}/tfx/kubeflow` or `${HOME}/kubeflow` but those will not be used
    any more.
*   The `tfx.components.common_nodes.importer_node.ImporterNode` class has been
    moved to `tfx.dsl.components.common.importer.Importer`, with its
    old module path kept as a deprecated alias, which will be removed in a
    future version.
*   The `tfx.components.common_nodes.resolver_node.ResolverNode` class has been
    moved to `tfx.dsl.components.common.resolver.Resolver`, with its
    old module path kept as a deprecated alias, which will be removed in a
    future version.
*   The `tfx.dsl.resolvers.BaseResolver` class has been
    moved to `tfx.dsl.components.common.resolver.ResolverStrategy`, with its
    old module path kept as a deprecated alias, which will be removed in a
    future version.
*   Deprecated input/output compatibility aliases for ExampleValidator,
    Evaluator, Trainer and Pusher.

## Bug fixes and other changes

*   Add error condition checks to BulkInferrer's `output_example_spec`.
    Previously, when the `output_example_spec` did not include the correct spec
    definitions, the BulkInferrer would fail silently and output examples
    without predictions.
*   InfraValidator supports using alternative TensorFlow Serving image in case
    deployed environment cannot reach the public internet (nor the docker hub).
    Such alternative image should behave the same as official
    `tensorflow/serving` image such as the same model volume path, serving port,
    etc.
*   Executor in `tfx.extensions.google_cloud_ai_platform.pusher.executor`
    supported regional endpoint and machine_type.
*   Starting from this version, proto files which are used to generate
    component-level configs are included in the `tfx` package directly.
*   The `tfx.dsl.io.fileio.NotFoundError` exception unifies handling of not-
    found errors across different filesystem plugin backends.
*   Fixes the serialization of zero-valued default when using `RuntimeParameter`
    on Kubeflow.
*   Depends on `apache-beam[gcp]>=2.27,<3`.
*   Depends on `ml-metadata>=0.27.0,<0.28.0`.
*   Depends on `numpy>=1.16,<1.20`.
*   Depends on `pyarrow>=1,<3`.
*   Depends on `kfp-pipeline-spec>=0.1.5,<0.2` in test and image.
*   Depends on `tensorflow>=1.15.2,!=2.0.*,!=2.1.*,!=2.2.*,!=2.3.*,<3`.
*   Depends on `tensorflow-data-validation>=0.27.0,<0.28.0`.
*   Depends on `tensorflow-model-analysis>=0.27.0,<0.28.0`.
*   Depends on `tensorflow-serving-api>=1.15,!=2.0.*,!=2.1.*,!=2.2.*,!=2.3.*,<3`.
*   Depends on `tensorflow-transform>=0.27.0,<0.28.0`.
*   Depends on `tfx-bsl>=0.27.0,<0.28.0`.

## Documentation updates

*   N/A

# Version 0.26.4

*   This a bug fix only version.

## Major Features and Improvements

*   N/A

## Breaking changes

*   N/A

### For pipeline authors

*   N/A

### For component authors

*   N/A

## Deprecations

*   N/A

## Bug fixes and other changes

*   Depends on `apache-beam[gcp]>=2.25,!=2.26,<2.29`.
*   Depends on `tensorflow-data-validation>=0.26.1,<0.27`.

## Documentation updates

*   N/A

# Version 0.26.3

*   This a bug fix only version.

## Major Features and Improvements

*   N/A

## Breaking changes

*   N/A

### For pipeline authors

*   N/A

### For component authors

*   N/A

## Deprecations

*   N/A

## Bug fixes and other changes

*   Automatic autoreload of underlying modules a single `_ModuleFinder`
    registered per module.

## Documentation updates

*   N/A

# Version 0.26.1

*   This a bug fix only version

## Major Features and Improvements

*   N/A

## Breaking changes

*   N/A

### For pipeline authors

*   N/A

### For component authors

*   N/A

## Deprecations

*   N/A

## Bug fixes and other changes

*   The `tfx.version` attribute was restored.

## Documentation updates

*   N/A

# Version 0.26.0

## Major Features and Improvements

*   Supported output examples artifact for BulkInferrer which can be used to
    link with downstream training.
*   TFX Transform switched to a (notably) faster and more accurate
    implementation of `tft.quantiles` analyzer.
*   Added native TF 2 implementation of Transform. The default
    behavior will continue to use Tensorflow's compat.v1 APIs. This can be
    overriden by passing `force_tf_compat_v1=False` and enabling TF 2 behaviors.
    The default behavior for TF 2 will be switched to the new native
    implementation in a future release.
*   Added support for passing a callable to set pre/post transform statistic
    generation options.
*   In addition to the "tfx" pip package, a dependency-light distribution of the
    core pipeline authoring functionality of TFX is now available as the
    "ml-pipelines-sdk" pip package. This package does not include first-party
    TFX components. The "tfx" pip package is still the recommended installation
    path for TFX.
*   Migrated LocalDagRunner to the new [IR](https://github.com/tensorflow/tfx/blob/master/tfx/proto/orchestration/pipeline.proto) stack.

## Breaking changes

*   Wheel package building for TFX has changed, and users need to follow the
    [new TFX package build instructions]
    (https://github.com/tensorflow/tfx/blob/master/package_build/README.md) to
    build wheels for TFX.


### For pipeline authors

*   Added BigQueryToElwcExampleGen to take a query as input and generate
    ExampleListWithContext (ELWC) examples.

### For component authors

*   N/A

## Deprecations

*   TrainerFnArgs is deprecated by FnArgs.
*   Deprecated DockerComponentConfig class: user should set a DockerPlatformConfig
    proto in `platform_config` using `with_platform_config()` API instead.

## Bug fixes and other changes

*   Official TFX container image's entrypoint is changed so the image can be
    used as a custom worker for Dataflow.
*   In the published TFX container image, wheel files are now used to install
    TFX, and the TFX source code has been moved to `/tfx/src`.
*   Added a skeleton of CLI support for Kubeflow V2 runner, and implemented
    support for pipeline operations.
*   Added an experimental template to use with Kubeflow V2 runner.
*   Added sanitization of user-specified pipeline name in Kubeflow V2 runner.
*   Migrated `deployment_config` in Kubeflow V2 runner from `Any` proto message
    to `Struct`, to ensure compatibility across different copies of the proto
    libraries.
*   The `tfx.dsl.io.fileio` filesystem handler will delegate to
    `tensorflow.io.gfile` for any unknown filesystem schemes if TensorFlow
    is installed.
*   Skipped ephemeral package when the beam flag
    'worker_harness_container_image' is set.
*   The `tfx.dsl.io.makedirs` call now succeeds if the directory already exists.
*   Fixed the component entrypoint, so that it creates the parent directory for
    the output metadata file before trying to write the data.
*   Depends on `apache-beam[gcp]>=2.25,!=2.26,<3`.
*   Depends on `keras-tuner>=1,<1.0.2`.
*   Depends on `kfp-pipeline-spec>=0.1.3,<0.2`.
*   Depends on `ml-metadata>=0.26.0,<0.27.0`.
*   Depends on `tensorflow>=1.15.2,!=2.0.*,!=2.1.*,!=2.2.*,!=2.4.*,<3`.
*   Depends on `tensorflow-data-validation>=0.26,<0.27`.
*   Depends on `tensorflow-model-analysis>=0.26,<0.27`.
*   Depends on `tensorflow-serving>=1.15,!=2.0.*,!=2.1.*,!=2.2.*,!=2.4.*,<3`.
*   Depends on `tensorflow-transform>=0.26,<0.27`.
*   Depends on `tfx-bsl>=0.26.1,<0.27`.

## Documentation updates

*   N/A

# Version 0.25.0

## Major Features and Improvements

*   Supported multiple artifacts for Transform's input example and output
    transformed example channels.
*   Added support for processing specific spans in file-based ExampleGen with
    range configuration.
*   Added ContainerExecutableSpec in portable IR to support container components
    portable orchestrator.
*   Added Placeholder utility library. Placeholder can be used to represent
    not-yet-available value at pipeline authoring time.
*   Added support for the `tfx.dsl.io.fileio` pluggable filesystem interface,
    with initial support for local files and the Tensorflow GFile filesystem
    implementation.
*   SDK and example code now uses `tfx.dsl.io.fileio` instead of `tf.io.gfile`
    when possible for filesystem I/O implementation portability.
*   From this release TFX will also be hosting nightly packages on
    https://pypi-nightly.tensorflow.org. To install the nightly package use the
    following command:

    ```
    pip install -i https://pypi-nightly.tensorflow.org/simple tfx
    ```
    Note: These nightly packages are unstable and breakages are likely to happen.
    The fix could often take a week or more depending on the complexity
    involved for the wheels to be available on the PyPI cloud service. You can
    always use the stable version of TFX available on PyPI by running the
    command
    ```
    pip install tfx
    ```
*   Added CloudTuner KFP e2e example running on Google Cloud Platform with
    distributed tuning.
*   Migrated BigQueryExampleGen to the new `ReadFromBigQuery` on all runners.
*   Introduced Kubeflow V2 DAG runner, which is based on
    [Kubeflow IR spec](https://github.com/kubeflow/pipelines/blob/master/api/v2alpha1/pipeline_spec.proto).
    Same as `KubeflowDagRunner` it will compile the DSL pipeline into a payload
    but not trigger the execution locally.
*   Added compile time check for schema mismatch in Kubeflow V2 runner.
*   Added 'penguin' example. Penguin example uses Palmer Penguins dataset and
    classify penguin species using four numeric features.
*   Iris e2e examples are replaced by penguin examples.
*   TFX BeamDagRunner is migrated to use the tech stack built on top of [IR](https://github.com/tensorflow/tfx/blob/master/tfx/proto/orchestration/pipeline.proto).
    While this is no-op to users, it is a major step towards supporting more
    flexible TFX DSL [semetic](https://github.com/tensorflow/community/blob/master/rfcs/20200601-tfx-udsl-semantics.md).
    Please refer to the [RFC](https://github.com/tensorflow/community/blob/master/rfcs/20200705-tfx-ir.md)
    of IR to learn more details.
*   Supports forward compatibility when evolving TFX artifact types, which
    allows jobs of old release and new release run with the same MLMD instance.
*   Graduated the portable/beam_dag_runner.py to beam/beam_dag_runner.py


## Breaking changes

*   Moved the directory that CLI stores pipeline information from
    ${HOME}/${ORCHESTRATOR} to ${HOME}/tfx/${ORCHESTRATOR}. For example,
    "~/kubeflow" was changed to "~/tfx/kubeflow". This directory is used to
    store pipeline information including pipeline ids in the Kubeflow Pipelines
    cluster which are needed to create runs or update pipelines.
    These files will be moved automatically when it is first used and no
    separate action is needed.
    See https://github.com/tensorflow/tfx/blob/master/docs/guide/cli.md for the
    detail.

### For pipeline authors

*   N/A

### For component authors

*   N/A

## Deprecations

*   Modules under `tfx.components.base` have been deprecated and moved to
    `tfx.dsl.components.base` in preparation for releasing a pipeline authoring
    package without explicit Tensorflow dependency.
*   Deprecated setting `instance_name` at pipeline node level. Instead, users
    are encouraged to set `id` explicitly of any pipeline node through newly
    added APIs.

## Bug fixes and other changes

*   Added the LocalDagRunner to allow local pipeline execution without using
    Apache Beam. This functionality is in development.
*   Introduced dependency to `tensorflow-cloud` Python package, with intention
    to separate out Google Cloud Platform specific extensions.
*   Depends on `mmh>=2.2,<3` in container image for potential performance
    improvement for Beam based hashes.
*   New extra dependencies `[examples]` is required to use codes inside
    tfx/examples.
*   Fixed the run_component script.
*   Stopped depending on `WTForms`.
*   Fixed an issue with Transform cache and beam 2.24-2.25 in an interactive
    notebook that caused it to fail.
*   Scripts - run_component - Added a way to output artifact properties.
*   Fixed an issue resulting in incorrect cache miss to ExampleGen when no
    `beam_pipeline_args` is provided.
*   Changed schema as an optional input channel of Trainer as schema can be
    accessed from TFT graph too.
*   Fixed an issue during recording of a component's execution where
    "missing or modified key in exec_properties" was raised from MLMD when
    `exec_properties` both omitted an existing property and added a new
    property.
*   Supported users to set `id` of pipeline nodes directly.
*   Added a new template, 'penguin' which is simple subset of
    [penguin examples](https://github.com/tensorflow/tfx/tree/master/tfx/examples/penguin),
    and uses the same
    [Palmer Penguins](https://allisonhorst.github.io/palmerpenguins/articles/intro.html)
    dataset. The new template focused on easy ingestion of user's own data.
*   Changed default data path for the taxi template from `tfx-template/data`
    to `tfx-template/data/taxi`.
*   Fixed a bug which crashes the pusher when infra validation did not pass.
*   Depends on `apache-beam[gcp]>=2.25,<3`.
*   Depends on `attrs>=19.3.0,<21`.
*   Depends on `kfp-pipeline-spec>=0.1.2,<0.2`.
*   Depends on `kfp>=1.1.0,<2`.
*   Depends on `ml-metadata>=0.25,<0.26`.
*   Depends on `tensorflow-cloud>=0.1,<0.2`.
*   Depends on `tensorflow-data-validation>=0.25,<0.26`.
*   Depends on `tensorflow-hub>=0.9.0,<0.10`.
*   Depends on `tensorflow-model-analysis>=0.25,<0.26`.
*   Depends on `tensorflow-transform>=0.25,<0.26`.
*   Depends on `tfx-bsl>=0.25,<0.26`.

## Documentation updates

*   N/A

# Version 0.24.1

## Major Features and Improvements

*   N/A

## Bug fixes and other changes

*   Fixes issues where custom property access of a missing property created an invalid MLMD Artifact protobuf message.

### Deprecations

*   N/A

## Breaking changes

*   N/A

### For pipeline authors

*   N/A

### For component authors

*   N/A

## Documentation updates

*   N/A

# Version 0.24.0

## Major Features and Improvements

*   Use TFXIO and batched extractors by default in Evaluator.
*   Supported custom split configuration for ExampleGen and its downstream
    components. Instead of hardcoded 'train' and 'eval' splits, TFX components
    now can process the custom splits generated by ExampleGen. For details,
    please refer to [ExampleGen doc](https://github.com/tensorflow/tfx/blob/r0.24.0/docs/guide/examplegen.md#custom-examplegen)
*   Added python 3.8 support.

## Bug fixes and other changes

*   Supported CAIP Runtime 2.2 for online prediction pusher.
*   Used 'python -m ' style for container entrypoints.
*   Stopped depending on `google-resumable-media`.
*   Stopped depending on `Werkzeug`.
*   Depends on `absl-py>=0.9,<0.11`.
*   Depends on `apache-beam[gcp]>=2.24,<3`.
*   Depends on `ml-metadata>=0.24,<0.25`.
*   Depends on `protobuf>=3.12.2,<4`.
*   Depends on `tensorflow-data-validation>=0.24.1,<0.25`.
*   Depends on `tensorflow-model-analysis>=0.24.3,<0.25`.
*   Depends on `tensorflow-transform>=0.24.1,<0.25`.
*   Depends on `tfx-bsl>=0.24.1,<0.25`.

## Breaking changes

*   N/A

### For pipeline authors

*   N/A

### For component authors

*   N/A

## Documentation updates

*   N/A

## Deprecations

*   Deprecated python 3.5 support.

# Version 0.23.1
*   This is a bug fix version (to resolve impossible dependency conflicts).
## Major Features and Improvements

*   N/A

## Bug fixes and other changes

*   Stopped depending on `google-resumable-media`.
*   Depends on `apache-beam[gcp]>=2.24,<3`.
*   Depends on `tensorflow-data-validation>=0.23.1,<0.24`.

## Breaking changes

*   N/A

### For pipeline authors

*   N/A

### For component authors

*   N/A

## Documentation updates

*   N/A

## Deprecations

*   Deprecated Python 3.5 support.

# Version 0.23.0

## Major Features and Improvements
*   Added TFX DSL IR compiler that encodes a TFX pipeline into a DSL proto.
*   Supported feature based split partition in ExampleGen.
*   Added the ConcatPlaceholder to tfx.dsl.component.experimental.placeholders.
*   Changed Span information as a property of ExampleGen's output artifact.
    Deprecated ExampleGen input (external) artifact.
*   Added ModelRun artifact for Trainer for storing training related files,
    e.g., Tensorboard logs. Trainer's Model artifact now only contain pure
    models (check `tfx/utils/path_utils.py` for details).
*   Added support for `tf.train.SequenceExample` in ExampleGen:
    *   ImportExampleGen now supports `tf.train.SequenceExample` importing.
    *   base_example_gen_executor now supports `tf.train.SequenceExample` as
        output payload format, which can be utilized by custom ExampleGen.
*   Added Tuner component and its integration with Google Cloud Platform as
    the execution and hyperparemeter optimization backend.
*   Switched Transform component to use the new TFXIO code path. Users may
    potentially notice large performance improvement.
*   Added support for primitive artifacts to InputValuePlaceholder.
*   Supported multiple artifacts for Trainer and Tuner's input example Channel.
*   Supported split configuration for Trainer and Tuner.
*   Supported split configuration for Evaluator.
*   Supported split configuration for StatisticsGen, SchemaGen and
    ExampleValidator. SchemaGen will now use all splits to generate schema
    instead of just using `train` split. ExampleValidator will now validate all
    splits against given schema instead of just validating `eval` split.
*   Component authors now can create a TFXIO instance to get access to the
    data through `tfx.components.util.tfxio_utils`. As TFX is going to
    support more data payload formats and data container formats, using
    `tfxio_utils` is encouraged to avoid dealing directly with each combination.
    TFXIO is the interface of [Standardized TFX Inputs](
    https://github.com/tensorflow/community/blob/master/rfcs/20191017-tfx-standardized-inputs.md).
*   Added experimental BaseStubExecutor and StubComponentLauncher to test TFX
    pipelines.
*   Added experimental TFX Pipeline Recorder to record output artifacts of the
    pipeline.
*   Supported multiple artifacts in an output Channel to match a certain input
    Channel's artifact count. This enables Transform component to process
    multiple artifacts.
*   Transform component's transformed examples output is now optional (enabled
    by default). This can be disabled by specifying parameter
    `materialize=False` when constructing the component.
*   Supported `Version` spec in input config for file based ExampleGen.
*   Added custom config to Transform component and made it available to
    pre-processing fn.
*   Supported custom extractors in Evaluator.
*   Deprecated tensorflow dependency from MLMD python client.
*   Supported `Date` spec in input config for file based ExampleGen.
*   Enabled analyzer cache optimization in the Transform component:
    *   specify `analyzer_cache` to use the cache generated from a previous run.
    *   specify parameter `disable_analyzer_cache=True` (False by default) to
        disable cache (won't generate cache output).
*   Added support for width modifiers in Span and Version specs for file based
    ExampleGen.

## Bug fixes and other changes
*   Added Tuner component to Iris e2e example.
*   Relaxed the rule that output artifact uris must be newly created. This is a
    temporary workaround to make retry work. We will introduce a more
    comprehensive solution for idempotent execution.
*   Made evaluator output optional (while still recommended) for pusher.
*   Moved BigQueryExampleGen to `tfx.extensions.google_cloud_big_query`.
*   Moved BigQuery ML Pusher to `tfx.extensions.google_cloud_big_query.pusher`.
*   Removed Tuner from custom_components/ as it's supported under components/
    now.
*   Added support of non tf.train.Example protos as internal data payload
    format by ImportExampleGen.
*   Used thread local storage for `label_utils.scoped_labels()` to make it
    thread safe.
*   Requires [Bazel](https://bazel.build/) to build TFX source code.
*   Upgraded python version in TFX docker images to 3.7. Older version of
    python (2.7/3.5/3.6) is not available anymore in `tensorflow/tfx` images
    on docker hub. Virtualenv is not used anymore.
*   Stopped requiring `avro-python3`.
*   Depends on `absl-py>=0.7,<0.9`.
*   Depends on `apache-beam[gcp]>=2.23,<3`.
*   Depends on `pyarrow>=0.17,<0.18`.
*   Depends on `attrs>=19.3.0,<20`.
*   Depends on `ml-metadata>=0.23,<0.24`.
*   Depends on `tensorflow>=1.15.2,!=2.0.*,!=2.1.*,!=2.2.*,<3`.
    * Note: Dependency like `tensorflow-transform` might impose a narrower
      range of `tensorflow`.
*   Depends on `tensorflow-data-validation>=0.23,<0.24`.
*   Depends on `tensorflow-model-analysis>=0.23,<0.24`.
*   Depends on `tensorflow-serving-api>=1.15,!=2.0.*,!=2.1.*,!=2.2.*,<3`.
*   Depends on `tensorflow-transform>=0.23,<0.24`.
*   Depends on `tfx-bsl>=0.23,<0.24`.
*   Added execution_result_pb2.ExecutorOutput as an Optional return value of
    BaseExecutor. This change is backward compatible to all existing executors.
*   Added executor_output_uri and stateful_working_dir to Executor's context.

## Breaking changes
*   Changed the URIs of the value artifacts to point to files.
*   De-duplicated the
    tfx.dsl.component.experimental.executor_specs.CommandLineArgumentType
    union type in favor of
    tfx.dsl.component.experimental.placeholders.CommandLineArgumentType


### For pipeline authors
*   Moved BigQueryExampleGen to `tfx.extensions.google_cloud_big_query`. The
    previous module path from `tfx.components` is not available anymore. This is
    a breaking change.
*   Moved BigQuery ML Pusher to `tfx.extensions.google_cloud_big_query.pusher`.
    The previous module path from `tfx.extensions.google_cloud_big_query_ml`
    is not available anymore.
*   Updated beam pipeline args, users now need to set both `direct_running_mode`
    and `direct_num_workers` explicitly for multi-processing.
*   Added required 'output_data_format' execution property to
    FileBaseExampleGen.
*   Changed ExampleGen to take a string as input source directly instead of a
    Channel of external artifact:
    *   Previously deprecated `input_base` Channel is changed to string type
        instead of Channel. This is a breaking change, users should pass string
        directly to `input_base`.
*   Fully removed csv_input and tfrecord_input in dsl_utils. This is a breaking
    change, users should pass string directly to `input_base`.

### For component authors
*   Changed GetInputSourceToExamplePTransform interface by removing input_dict.
    This is a breaking change, custom ExampleGens need to follow the interface
    change.
*   Changed ExampleGen to take a string as input source directly instead of a
    Channel of external artifact:
    *   `input` Channel is deprecated. The use of `input` is valid but
        should change to string type `input_base` ASAP.

## Documentation updates
* N/A

## Deprecations
*   ExternalArtifact and `external_input` function are deprecated. The use
    of `external_input` with ExampleGen `input` is still valid but should change
    to use `input_base` ASAP.
*   Note: We plan to remove Python 3.5 support after this release.

# Version 0.22.2

## Major Features and Improvements

*   N/A

## Bug fixes and other changes

*   Reuse Examples artifact type introduced in TFX 0.23 to allow older release jobs running together with TFX 0.23+ release.

### Deprecations

*   N/A

## Breaking changes

*   N/A

### For pipeline authors

*   N/A

### For component authors

*   N/A

## Documentation updates

*   N/A

# Version 0.22.1

## Major Features and Improvements
* N/A

## Bug fixes and other changes
*   Depends on 'tensorflowjs>=2.0.1.post1,<3' for `[all]` dependency.
*   Fixed the name of the usage telemetry when tfx templates are used.
*   Depends on `tensorflow-data-validation>=0.22.2,<0.23.0`.
*   Depends on `tensorflow-model-analysis>=0.22.2,<0.23.0`.
*   Depends on `tfx-bsl>=0.22.1,<0.23.0`.
*   Depends on `ml-metadata>=0.22.1,<0.23.0`.

## Breaking changes

### For pipeline authors
* N/A

### For component authors
* N/A

## Documentation updates
* N/A

## Deprecations
* N/A

# Version 0.22.0

## Major Features and Improvements
*   Introduced experimental Python function component decorator (`@component`
    decorator under `tfx.dsl.component.experimental.decorators`) allowing
    Python function-based component definition.
*   Added the experimental TemplatedExecutorContainerSpec executor class that
    supports structural placeholders (not Jinja placeholders).
*   Added the experimental function "create_container_component" that
    simplifies creating container-based components.
*   Implemented a TFJS rewriter.
*   Added the scripts/run_component.py script which makes it easy to run the
    component code and executor code. (Similar to scripts/run_executor.py)
*   Added support for container component execution to BeamDagRunner.
*   Introduced experimental generic Artifact types for ML workflows.
*   Added support for `float` execution properties.

## Bug fixes and other changes
*   Migrated BigQueryExampleGen to the new (experimental) `ReadFromBigQuery`
    PTramsform when not using Dataflow runner.
*   Enhanced add_downstream_node / add_upstream_node to apply symmetric changes
    when being called. This method enables task-based dependencies by enforcing
    execution order for synchronous pipelines on supported platforms. Currently,
    the supported platforms are Airflow, Beam, and Kubeflow Pipelines. Note that
    this API call should be considered experimental, and may not work with
    asynchronous pipelines, sub-pipelines and pipelines with conditional nodes.
*   Added the container-based sample pipeline (download, filter, print)
*   Removed the incomplete cifar10 example.
*   Removed `python-snappy` from `[all]` extra dependency list.
*   Tests depends on `apache-airflow>=1.10.10,<2`;
*   Removed test dependency to tzlocal.
*   Fixes unintentional overriding of user-specified setup.py file for Dataflow
    jobs when running on KFP container.
*   Made ComponentSpec().inputs and .outputs behave more like real dictionaries.
*   Depends on `kerastuner>=1,<2`.
*   Depends on `pyyaml>=3.12,<6`.
*   Depends on `apache-beam[gcp]>=2.21,<3`.
*   Depends on `grpcio>=2.18.1,<3`.
*   Depends on `kubernetes>=10.0.1,<12`.
*   Depends on `tensorflow>=1.15,!=2.0.*,<3`.
*   Depends on `tensorflow-data-validation>=0.22.0,<0.23.0`.
*   Depends on `tensorflow-model-analysis>=0.22.1,<0.23.0`.
*   Depends on `tensorflow-transform>=0.22.0,<0.23.0`.
*   Depends on `tfx-bsl>=0.22.0,<0.23.0`.
*   Depends on `ml-metadata>=0.22.0,<0.23.0`.
*   Depends on 'tensorflowjs>=2.0.1.post1,<3' for `[all]` dependency.
*   Fixed a bug in `io_utils.copy_dir` which prevent it to work correctly for
    nested sub-directories.

## Breaking changes

### For pipeline authors
*   Changed custom config for the Do function of Trainer and Pusher to accept
    a JSON-serialized dict instead of a dict object. This also impacts all the
    Do functions under `tfx.extensions.google_cloud_ai_platform` and
    `tfx.extensions.google_cloud_big_query_ml`. Note that this breaking
    change occurs at the signature of the executor's Do function. Therefore, if
    the user did not customize the Do function, and the compile time SDK version
    is aligned with the run time SDK version, previous pipelines should still
    work as intended. If the user is using a custom component with customized
    Do function, `custom_config` should be assumed to be a JSON-serialized
    string from next release.
*   For users of BigQueryExampleGen, `--temp_location` is now a required Beam
    argument, even for DirectRunner. Previously this argument was only required
    for DataflowRunner. Note that the specified value of `--temp_location`
    should point to a Google Cloud Storage bucket.
*   Revert current per-component cache API (with `enable_cache`, which was only
    available in tfx>=0.21.3,<0.22), in preparing for a future redesign.

### For component authors
*   Converted the BaseNode class attributes to the constructor parameters. This
    won't affect any components derived from BaseComponent.
*   Changed the encoding of the Integer and Float artifacts to be more portable.

## Documentation updates
*   Added concept guides for understanding TFX pipelines and components.
*   Added guides to building Python function-based components and
    container-based components.
*   Added BulkInferrer component and TFX CLI documentation to the table of
    contents.

## Deprecations
*   Deprecating Py2 support

# Version 0.21.5

## Major Features and Improvements

*   N/A

## Bug fixes and other changes

*   Reuse Examples artifact type introduced in TFX 0.23 to allow older release jobs running together with TFX 0.23+ release.
*   Removed python-snappy from [all] extra dependency list.

### Deprecations

*   N/A

## Breaking changes

*   N/A

### For pipeline authors

*   N/A

### For component authors

*   N/A

## Documentation updates

*   N/A

# Version 0.21.4

## Major Features and Improvements

## Bug fixes and other changes
*   Fixed InfraValidator signal handling bug on BeamDagRunner.
*   Dropped "Type" suffix from primitive type artifact names (Integer, Float,
    String, Bytes).

### Deprecations

## Breaking changes

### For pipeline authors

### For component authors

## Documentation updates

# Version 0.21.3

## Major Features and Improvements
*   Added run/pipeline link when creating runs/pipelines on KFP through TFX CLI.
*   Added support for `ValueArtifact`, whose attribute `value` allows users to
    access the content of the underlying file directly in the executor. Support
    Bytes/Integer/String/Float type. Note: interactive resolution does not
    support this for now.
*   Added InfraValidator component that is used as an early warning layer
    before pushing a model into production.

## Bug fixes and other changes
*   Starting this version, TFX will only release python3 packages.
*   Replaced relative import with absolute import in generated templates.
*   Added a native keras model in the taxi template and the template now uses
    generic Trainer.
*   Added support of TF 2.1 runtime configuration for AI Platform Prediction
    Pusher.
*   Added support for using ML Metadata ArtifactType messages as Artifact
    classes.
*   Changed CLI behavior to create new versions of pipelines instead of
    delete and create new ones when pipelines are updated for KFP. (Requires
    kfp >= 0.3.0)
*   Added ability to enable quantization in tflite rewriter.
*   Added k8s pod labels when the pipeline is executed via KubeflowDagRunner for
    better usage telemetry.
*   Parameterized the GCP taxi pipeline sample for easily ramping up to full
    taxi dataset.
*   Added support for hyphens(dash) in addition to underscores in CLI flags.
    Underscores will be supported as well.
*   Fixed ill-formed underscore in the markdown visualization when running on
    KFP.
*   Enabled per-component control for caching with enable_cache argument in
    each component.

### Deprecations

## Breaking changes

### For pipeline authors

### For component authors

## Documentation updates

# Version 0.21.2

## Major Features and Improvements
*   Updated `StatisticsGen` to optionally consume a schema `Artifact`.
*   Added support for configuring the `StatisticsGen` component via serializable
    parts of `StatsOptions`.
*   Added Keras guide doc.
*   Changed Iris model_to_estimator e2e example to use generic Trainer.
*   Demonstrated how TFLite is supported in TFX by extending MNIST example
    pipeline to also train a TFLite model.

## Bug fixes and other changes
*   Fix the behavior of Trainer Tensorboard visualization when caching is used.
*   Added component documentation and guide on using TFLite in TFX.
*   Relaxed the PyYaml dependency.

### Deprecations
*   Model Validator (its functionality is now provided by the Evaluator).

## Breaking changes

### For pipeline authors

### For component authors

## Documentation updates

# Version 0.21.1

## Major Features and Improvements
*   Pipelines compiled using KubeflowDagRunner now defaults to using the
    gRPC-based MLMD server deployed in Kubeflow Pipelines clusters when
    performing operations on pipeline metadata.
*   Added tfx model rewriting and tflite rewriter.
*   Added LatestBlessedModelResolver as an experimental feature which gets the
    latest model that was blessed by model validator.
*   The specific `Artifact` subclass that was serialized (if defined in the
    deserializing environment) will be used when deserializing `Artifact`s and
    when reading `Artifact`s from ML Metadata (previously, objects of the
    generic `tfx.types.artifact.Artifact` class were created in some cases).
*   Updated Evaluator's executor to support model validation.
*   Introduced awareness of chief worker to Trainer's executor, in case running
    in distributed training cluster.
*   Added a Chicago Taxi example with native Keras.
*   Updated TFLite converter to work with TF2.
*   Enabled filtering by artifact producer and output key in ResolverNode.

## Bug fixes and other changes
*   Added --skaffold_cmd flag when updating a pipeline for kubeflow in CLI.
*   Changed python_version to 3.7 when using TF 1.15 and later for Cloud AI Platform Prediction.
*   Added 'tfx_runner' label for CAIP, BQML and Dataflow jobs submitted from
    TFX components.
*   Fixed the Taxi Colab notebook.
*   Adopted the generic trainer executor when using CAIP Training.
*   Depends on 'tensorflow-data-validation>=0.21.4,<0.22'.
*   Depends on 'tensorflow-model-analysis>=0.21.4,<0.22'.
*   Depends on 'tensorflow-transform>=0.21.2,<0.22'.
*   Fixed misleading logs in Taxi pipeline portable Beam example.

### Deprecations

## Breaking changes
*   Remove "NOT_BLESSED" artifact.
*   Change constants ARTIFACT_PROPERTY_BLESSED_MODEL_* to ARTIFACT_PROPERTY_BASELINE_MODEL_*.

### For pipeline authors

### For component authors

## Documentation updates

# Version 0.21.0

## Major Features and Improvements

*   TFX version 0.21.0 will be the last version of TFX supporting Python 2.
*   Added experimental cli option `template`, which can be used to scaffold a
    new pipeline from TFX templates. Currently the `taxi` template is provided
    and more templates would be added in future versions.
*   Added support for `RuntimeParameter`s to allow users can specify templated
    values at runtime. This is currently only supported in Kubeflow Pipelines.
    Currently, only attributes in `ComponentSpec.PARAMETERS` and the URI of
    external artifacts can be parameterized (component inputs / outputs can
    not yet be parameterized). See
    `tfx/examples/chicago_taxi_pipeline/taxi_pipeline_runtime_parameter.py`
    for example usage.
*   Users can access the parameterized pipeline root when defining the
    pipeline by using the `pipeline.ROOT_PARAMETER` placeholder in
    KubeflowDagRunner.
*   Users can pass appropriately encoded Python `dict` objects to specify
    protobuf parameters in `ComponentSpec.PARAMETERS`; these will be decoded
    into the proper protobuf type. Users can avoid manually constructing complex
    nested protobuf messages in the component interface.
*   Added support in Trainer for using other model artifacts. This enables
    scenarios such as warm-starting.
*   Updated trainer executor to pass through custom config to the user module.
*   Artifact type-specific properties can be defined through overriding the
    `PROPERTIES` dictionary of a `types.artifact.Artifact` subclass.
*   Added new example of chicago_taxi_pipeline on Google Cloud Bigquery ML.
*   Added support for multi-core processing in the Flink and Spark Chicago Taxi
    PortableRunner example.
*   Added a metadata adapter in Kubeflow to support logging the Argo pod ID as
    an execution property.
*   Added a prototype Tuner component and an end-to-end iris example.
*   Created new generic trainer executor for non estimator based model, e.g.,
    native Keras.
*   Updated to support passing `tfma.EvalConfig` in evaluator when calling TFMA.
*   Added an iris example with native Keras.
*   Added an MNIST example with native Keras.

## Bug fixes and other changes
*   Switched the default behavior of KubeflowDagRunner to not mounting GCP
    secret.
*   Fixed "invalid spec: spec.arguments.parameters[6].name 'pipeline-root' is
    not unique" error when the user include `pipeline.ROOT_PARAMETER` and run
    pipeline on KFP.
*   Added support for an hparams artifact as an input to Trainer in
    preparation for tuner support.
*   Refactored common dependencies in the TFX dockerfile to a base image to
    improve the reliability of image building process.
*   Fixes missing Tensorboard link in KubeflowDagRunner.
*   Depends on `apache-beam[gcp]>=2.17,<2.18`
*   Depends on `ml-metadata>=0.21,<0.22`.
*   Depends on `tensorflow-data-validation>=0.21,<0.22`.
*   Depends on `tensorflow-model-analysis>=0.21,<0.22`.
*   Depends on `tensorflow-transform>=0.21,<0.22`.
*   Depends on `tfx-bsl>=0.21,<0.22`.
*   Depends on `pyarrow>=0.14,<0.15`.
*   Removed `tf.compat.v1` usage for iris and cifar10 examples.
*   CSVExampleGen: started using the CSV decoding utilities in `tfx-bsl`
    (`tfx-bsl>=0.15.2`)
*   Fixed problems with Airflow tutorial notebooks.
*   Added performance improvements for the Transform Component (for statistics
    generation).
*   Raised exceptions when container building fails.
*   Enhanced custom slack component by adding a kubeflow example.
*   Allowed windows style paths in Transform component cache.
*   Fixed bug in CLI (--engine=kubeflow) which uses hard coded obsolete image
    (TFX 0.14.0) as the base image.
*   Fixed bug in CLI (--engine=kubeflow) which could not handle skaffold
    response when an already built image is reused.
*   Allowed users to specify the region to use when serving with AI Platform.
*   Allowed users to give deterministic job id to AI Platform Training job.
*   System-managed artifact properties ("name", "state", "pipeline_name" and
    "producer_component") are now stored as ML Metadata artifact custom
    properties.
*   Fixed loading trainer and transformation functions from python module files
    without the .py extension.
*   Fixed some ill-formed visualization when running on KFP.
*   Removed system info from artifact properties and use channels to hold info
    for generating MLMD queries.
*   Rely on MLMD context for inter-component artifact resolution and execution
    publishing.
*   Added pipeline level context and component run level context.
*   Included test data for examples/chicago_taxi_pipeline in package.
*   Changed `BaseComponentLauncher` to require the user to pass in an ML
    Metadata connection object instead of a ML Metadata connection config.
*   Capped version of Tensorflow runtime used in Google Cloud integration to
    1.15.
*   Updated Chicago Taxi example dependencies to Beam 2.17.0, Flink 1.9.1, Spark
    2.4.4.
*   Fixed an issue where `build_ephemeral_package()` used an incorrect path to
    locate the `tfx` directory.
*   The ImporterNode now allows specification of general artifact properties.
*   Added 'tfx_executor', 'tfx_version' and 'tfx_py_version' labels for CAIP,
    BQML and Dataflow jobs submitted from TFX components.
*   Use '_' instead of '/' in feature names of several examples to avoid
    potential clash with namescope separator.


### Deprecations

## Breaking changes

### For pipeline authors
*   Standard artifact TYPE_NAME strings were reconciled to match their class
    names in `types.standard_artifacts`.
*   The "split" property on multiple artifacts has been replaced with the
    JSON-encoded "split_names" property on a single grouped artifact.
*   The execution caching mechanism was changed to rely on ML Metadata
    pipeline context. Existing cached executions will not be reused when running
    on this version of TFX for the first time.
*   The "split" property on multiple artifacts has been replaced with the
    JSON-encoded "split_names" property on a single grouped artifact.

### For component authors
*   Artifact type name strings to the `types.artifact.Artifact` and
    `types.channel.Channel` classes are no longer supported; usage here should
    be replaced with references to the artifact subclasses defined in
    `types.standard_artfacts.*` or to custom subclasses of
    `types.artifact.Artifact`.

## Documentation updates

# Version 0.15.0

## Major Features and Improvements

*   Offered unified CLI for tfx pipeline actions on various orchestrators
    including Apache Airflow, Apache Beam and Kubeflow.
*   Polished experimental interactive notebook execution and visualizations so
    they are ready for use.
*   Added BulkInferrer component to TFX pipeline, and corresponding offline
    inference taxi pipeline.
*   Introduced ImporterNode as a special TFX node to register external resource
    into MLMD so that downstream nodes can use as input artifacts. An example
    `taxi_pipeline_importer.py` enabled by ImporterNode was added to showcase
    the user journey of user-provided schema (issue #571).
*   Added experimental support for TFMA fairness indicator thresholds.
*   Demonstrated DirectRunner multi-core processing in Chicago Taxi example,
    including Airflow and Beam.
*   Introduced `PipelineConfig` and `BaseComponentConfig` to control the
    platform specific settings for pipelines and components.
*   Added a custom Executor of Pusher to push model to BigQuery ML for serving.
*   Added KubernetesComponentLauncher to support launch ExecutorContainerSpec in
    a Kubernetes cluster.
*   Made model validator executor forward compatible with TFMA change.
*   Added Iris flowers classification example.
*   Added support for serialization and deserialization of components.
*   Made component launcher extensible to support launching components on
    multiple platforms.
*   Simplified component package names.
*   Introduced BaseNode as the base class of any node in a TFX pipeline DAG.
*   Added docker component launcher to launch container component.
*   Added support for specifying pipeline root in runtime when run on
    KubeflowDagRunner. A default value can be provided when constructing the TFX
    pipeline.
*   Added basic span support in ExampleGen to ingest file based data sources
    that can be updated regularly by upstream.
*   Branched serving examples under chicago_taxi_pipeline/ from chicago_taxi/
    example.
*   Supported beam arg 'direct_num_workers' for multi-processing on local.
*   Improved naming of standard component inputs and outputs.
*   Improved visualization functionality in the experimental TFX notebook
    interface.
*   Allowed users to specify output file format when compiling TFX pipelines
    using KubeflowDagRunner.
*   Introduced ResolverNode as a special TFX node to resolve input artifacts for
    downstream nodes. ResolverNode is a convenient way to wrap TFX Resolver, a
    logical unit for resolving input artifacts.
*   Added cifar-10 example to demonstrate image classification.
*   Added container builder feature in the CLI tool for container-based custom
    python components. This is specifically for the Kubeflow orchestration
    engine, which requires containers built with the custom python code.
*   Demonstrated DirectRunner multi-core processing in Chicago Taxi example,
    including Airflow and Beam.
*   Added Kubeflow artifact visualization of inputs, outputs and execution
    properties for components using a Markdown file. Added Tensorboard to
    Trainer components as well.

## Bug fixes and other changes

*   Bumped test dependency to kfp (Kubeflow Pipelines SDK) to be at version
    0.1.31.2.
*   Fixed trainer executor to correctly make `transform_output` optional.
*   Updated Chicago Taxi example dependency tensorflow to version >=1.14.0.
*   Updated Chicago Taxi example dependencies tensorflow-data-validation,
    tensorflow-metadata, tensorflow-model-analysis, tensorflow-serving-api, and
    tensorflow-transform to version >=0.14.
*   Updated Chicago Taxi example dependencies to Beam 2.14.0, Flink 1.8.1, Spark
    2.4.3.
*   Adopted new recommended way to access component inputs/outputs as
    `component.outputs['output_name']` (previously, the syntax was
    `component.outputs.output_name`).
*   Updated Iris example to skip transform and use Keras model.
*   Fixed the check for input artifact existence in base driver.
*   Fixed bug in AI Platform Pusher that prevents pushes after first model, and
    not being marked as default.
*   Replaced all usage of deprecated `tensorflow.logging` with `absl.logging`.
*   Used special user agent for all HTTP requests through googleapiclient and
    apitools.
*   Transform component updated to use `tf.compat.v1` according to the TF 2.0
    upgrading procedure.
*   TFX updated to use `tf.compat.v1` according to the TF 2.0 upgrading
    procedure.
*   Added Kubeflow local example pipeline that executes components in-cluster.
*   Fixed a bug that prevents updating execution type.
*   Fixed a bug in model validator driver that reads across pipeline boundaries
    when resolving latest blessed model.
*   Depended on `apache-beam[gcp]>=2.16,<3`
*   Depended on `ml-metadata>=0.15,<0.16`
*   Depended on `tensorflow>=1.15,<3`
*   Depended on `tensorflow-data-validation>=0.15,<0.16`
*   Depended on `tensorflow-model-analysis>=0.15.2,<0.16`
*   Depended on `tensorflow-transform>=0.15,<0.16`
*   Depended on 'tfx_bsl>=0.15.1,<0.16'
*   Made launcher return execution information, containing populated inputs,
    outputs, and execution id.
*   Updated the default configuration for accessing MLMD from pipelines running
    in Kubeflow.
*   Updated Airflow developer tutorial
*   CSVExampleGen: started using the CSV decoding utilities in `tfx-bsl`
    (`tfx-bsl>=0.15.2`)
*   Added documentation for Fairness Indicators.

### Deprecations

*   Deprecated component_type in favor of type.
*   Deprecated component_id in favor of id.
*   Move beam_pipeline_args out of additional_pipeline_args as top level
    pipeline param
*   Deprecated chicago_taxi folder, beam setup scripts and serving examples are
    moved to chicago_taxi_pipeline folder.

## Breaking changes

*   Moved beam setup scripts from examples/chicago_taxi/ to
    examples/chicago_taxi_pipeline/
*   Moved interactive notebook classes into `tfx.orchestration.experimental`
    namespace.
*   Starting from 1.15, package `tensorflow` comes with GPU support. Users won't
    need to choose between `tensorflow` and `tensorflow-gpu`. If any GPU devices
    are available, processes spawned by all TFX components will try to utilize
    them; note that in rare cases, this may exhaust the memory of the device(s).
*   Caveat: `tensorflow` 2.0.0 is an exception and does not have GPU support. If
    `tensorflow-gpu` 2.0.0 is installed before installing `tfx`, it will be
    replaced with `tensorflow` 2.0.0. Re-install `tensorflow-gpu` 2.0.0 if
    needed.
*   Caveat: MLMD schema auto-upgrade is now disabled by default. For users who
    upgrades from 0.13 and do not want to lose the data in MLMD, please refer to
    [MLMD documentation](https://github.com/google/ml-metadata/blob/master/g3doc/get_started.md#upgrade-mlmd-library)
    for guide to upgrade or downgrade MLMD database. Users who upgraded from TFX
    0.14 should not be affected since there is not schema change between these
    two versions.

### For pipeline authors

*   Deprecated the usage of `tf.contrib.training.HParams` in Trainer as it is
    deprecated in TF 2.0. User module relying on member method of that class
    will not be supported. Dot style property access will be the only supported
    style from now on.
*   Any SavedModel produced by tf.Transform <=0.14 using any tf.contrib ops (or
    tf.Transform ops that used tf.contrib ops such as tft.quantiles,
    tft.bucketize, etc.) cannot be loaded with TF 2.0 since the contrib library
    has been removed in 2.0. Please refer to this
    [issue](https://github.com/tensorflow/tfx/issues/838).

### For component authors

## Documentation updates

*   Added conceptual info on Artifacts to guide/index.md

# Version 0.14.0

## Major Features and Improvements

*   Added support for Google Cloud ML Engine Training and Serving as extension.
*   Supported pre-split input for ExampleGen components
*   Added ImportExampleGen component for importing tfrecord files with TF
    Example data format
*   Added a generic ExampleGen component to reduce the work of custom ExampleGen
*   Released Python 3 type hints and added support for Python 3.6 and 3.7.
*   Added an Airflow integration test for chicago_taxi_simple example.
*   Updated tfx docker image to use Python 3.6 on Ubuntu 16.04.
*   Added example for how to define and add a custom component.
*   Added PrestoExampleGen component.
*   Added Parquet executor for ExampleGen component.
*   Added Avro executor for ExampleGen component.
*   Enables Kubeflow Pipelines users to specify arbitrary ContainerOp decorators
    that can be applied to each pipeline step.
*   Added scripts and instructions for running the TFX Chicago Taxi example on
    Spark (via Apache Beam).
*   Introduced a new mechanism of artifact info passing between components that
    relies solely on ML Metadata.
*   Unified driver and execution logging to go through tf.logging.
*   Added support for Beam as an orchestrator.
*   Introduced the experimental InteractiveContext environment for iterative
    notebook development, as well as an example Chicago Taxi notebook in this
    environment with TFDV / TFMA examples.
*   Enabled Transform and Trainer components to specify user defined function
    (UDF) module by Python module path in addition to path to a module file.
*   Enable ImportExampleGen component for Kubeflow.
*   Enabled SchemaGen to infer feature shape.
*   Enabled metadata logging and pipeline caching capability for KubeflowRunner.
*   Used custom container for AI Platform Trainer extension.
*   Introduced ExecutorSpec, which generalizes the representation of executors
    to include both Python classes and containers.
*   Supported run context for metadata tracking of tfx pipeline.

### Deprecations

*   Deprecated 'metadata_db_root' in favor of passing in
    metadata_connection_config directly.
*   airflow_runner.AirflowDAGRunner is renamed to
    airflow_dag_runner.AirflowDagRunner.
*   runner.KubeflowRunner is renamed to kubeflow_dag_runner.KubeflowDagRunner.
*   The "input" and "output" exec_properties fields for ExampleGen executors
    have been renamed to "input_config" and "output_config", respectively.
*   Declared 'cmle_training_args' on trainer and 'cmle_serving_args' on pusher
    deprecated. User should use the `trainer/pusher` executors in
    tfx.extensions.google_cloud_ai_platform module instead.
*   Moved tfx.orchestration.gcp.cmle_runner to
    tfx.extensions.google_cloud_ai_platform.runner.
*   Deprecated csv_input and tfrecord_input, use external_input instead.

## Bug fixes and other changes

*   Updated components and code samples to use `tft.TFTransformOutput` (
    introduced in tensorflow_transform 0.8). This avoids directly accessing the
    DatasetSchema object which may be removed in tensorflow_transform 0.14 or
    0.15.
*   Fixed issue #113 to have consistent type of train_files and eval_files
    passed to trainer user module.
*   Fixed issue #185 preventing the Airflow UI from visualizing the component's
    subdag operators and logs.
*   Fixed issue #201 to make GCP credentials optional.
*   Bumped dependency to kfp (Kubeflow Pipelines SDK) to be at version at least
    0.1.18.
*   Updated code example to
    *   use 'tf.data.TFRecordDataset' instead of the deprecated function
        'tf.TFRecordReader'
    *   add test to train, evaluate and export.
*   Component definition streamlined with explicit ComponentSpec and new style
    for defining component classes.
*   TFX now depends on `pyarrow>=0.14.0,<0.15.0` (through its dependency on
    `tensorflow-data-validation`).
*   Introduced 'examples' to the Trainer component API. It's recommended to use
    this field instead of 'transformed_examples' going forward.
*   Trainer can now run without the 'transform_output' input.
*   Added check for duplicated component ids within a pipeline.
*   String representations for Channel and Artifact (TfxType) classes were
    improved.
*   Updated workshop/setup/setup_demo.sh to fix version incompatibilities
*   Updated workshop by adding note and instructions to fix issue with GCC
    version when starting `airflow webserver`.
*   Prepared support for analyzer cache optimization in transform executor.
*   Fixed issue #463 correcting syntax in SCHEMA_EMPTY message.
*   Added an explicit check that pipeline name cannot exceed 63 characters.
*   SchemaGen takes a new argument, infer_feature_shape to indicate whether to
    infer shape of features in schema. Current default value is False, but we
    plan to remove default value for it in future.
*   Depended on 'click>=7.0,<8'
*   Depended on `apache-beam[gcp]>=2.14,<3`
*   Depended on `ml-metadata>=-1.14.0,<0.15`
*   Depended on `tensorflow-data-validation>=0.14.1,<0.15`
*   Depended on `tensorflow-model-analysis>=0.14.0,<0.15`
*   Depended on `tensorflow-transform>=0.14.0,<0.15`

## Breaking changes

### For pipeline authors

*   The "outputs" argument, which is used to override the automatically-
    generated output Channels for each component class has been removed; the
    equivalent overriding functionality is now available by specifying optional
    keyword arguments (see each component class definition for details).
*   The optional arguments "executor" and "unique_name" of component classes
    have been uniformly renamed to "executor_spec" and "instance_name",
    respectively.
*   The "driver" optional argument of component classes is no longer available:
    users who need to override the driver for a component should subclass the
    component and override the DRIVER_CLASS field.
*   The `example_gen.component.ExampleGen` class has been refactored into the
    `example_gen.component._QueryBasedExampleGen` and
    `example_gen.component.FileBasedExampleGen` classes.
*   pipeline_root passed to pipeline.Pipeline is now the root to the running
    pipeline instead of root of all pipelines.

### For component authors

*   Component class definitions have been simplified; existing custom components
    need to:
    *   specify a ComponentSpec contract and conform to new class definition
        style (see `base_component.BaseComponent`)
    *   specify `EXECUTOR_SPEC=ExecutorClassSpec(MyExecutor)` in the component
        definition to replace `executor=MyExecutor` from component constructor.
*   Artifact definitions for standard TFX components have moved from using
    string type names into being concrete Artifact classes (see each official
    TFX component's ComponentSpec definition in `types.standard_component_specs`
    and the definition of built-in Artifact types in
    `types.standard_artifacts`).
*   The `base_component.ComponentOutputs` class has been renamed to
    `base_component._PropertyDictWrapper`.
*   The tfx.utils.types.TfxType class has been renamed to tfx.types.Artifact.
*   The tfx.utils.channel.Channel class has been moved to tfx.types.Channel.
*   The "static_artifact_collection" argument to types.Channel has been renamed
    to "artifacts".
*   ArtifactType for artifacts will have two new properties: pipeline_name and
    producer_component.
*   The ARTIFACT_STATE_* constants were consolidated into the
    types.artifacts.ArtifactState enum class.

# Version 0.13.0

## Major Features and Improvements

*   Adds support for Python 3.5
*   Initial version of following orchestration platform supported:
    *   Kubeflow
*   Added TensorFlow Model Analysis Colab example
*   Supported split ratio for ExampleGen components
*   Supported running a single executor independently

## Bug fixes and other changes

*   Fixes issue #43 that prevent new execution in some scenarios
*   Fixes issue #47 that causes ImportError on chicago_taxi execution on
    dataflow
*   Depends on `apache-beam[gcp]>=2.12,<3`
*   Depends on `tensorflow-data-validation>=0.13.1,<0.14`
*   Depends on `tensorflow-model-analysis>=0.13.2,<0.14`
*   Depends on `tensorflow-transform>=0.13,<0.14`
*   Deprecations:
    *   PipelineDecorator is deprecated. Please construct a pipeline directly
        from a list of components instead.
*   Increased verbosity of logging to container stdout when running under
    Kubeflow Pipelines.
*   Updated developer tutorial to support Python 3.5+

## Breaking changes

*   Examples code are moved from 'examples' to 'tfx/examples': this ensures that
    PyPi package contains only one top level python module 'tfx'.

## Things to notice for upgrading

*   Multiprocessing on Mac OS >= 10.13 might crash for Airflow. See
    [AIRFLOW-3326](https://issues.apache.org/jira/browse/AIRFLOW-3326) for
    details and solution.

# Version 0.12.0

## Major Features and Improvements

*   Adding TFMA Architecture doc
*   TFX User Guide
*   Initial version of the following TFX components:
    *   CSVExampleGen - CSV data ingestion
    *   BigQueryExampleGen - BigQuery data ingestion
    *   StatisticsGen - calculates statistics for the dataset
    *   SchemaGen - examines the dataset and creates a data schema
    *   ExampleValidator - looks for anomalies and missing values in the dataset
    *   Transform - performs feature engineering on the dataset
    *   Trainer - trains the model
    *   Evaluator - performs analysis of the model performance
    *   ModelValidator - helps validate exported models ensuring that they are
        "good enough" to be pushed to production
    *   Pusher - deploys the model to a serving infrastructure, for example the
        TensorFlow Serving Model Server
*   Initial version of following orchestration platform supported:
    *   Apache Airflow
*   Polished examples based on the Chicago Taxi dataset.

## Bug fixes and other changes

*   Cleanup Colabs to remove TF warnings
*   Performance improvement during shuffling of post-transform data.
*   Changing example to move everything to one file in plugins
*   Adding instructions to refer to README when running Chicago Taxi notebooks

## Breaking changes<|MERGE_RESOLUTION|>--- conflicted
+++ resolved
@@ -13,13 +13,11 @@
 ## Bug Fixes and Other Changes
 *   Fixed issue when InputValuePlaceholder is used as component parameter in
     container based component.
-<<<<<<< HEAD
 *   Depends on `kubernetes>=10.0.1,<13`
-=======
 *   `CsvToExample` now supports multi-line strings.
 *   `tfx.benchmarks` package was removed from the Python TFX wheel. This package
     is used only for benchmarking and not useful for end users.
->>>>>>> 9aada7ed
+
 ## Documentation Updates
 
 # Version 1.0.0
