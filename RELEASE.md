# Current Version (Still in Development)

## Major Features and Improvements

*   Added support for partial pipeline run. Users can now run a subset of nodes
    in a pipeline while reusing artifacts generated in previous pipeline runs.
    This is supported in LocalDagRunner and BeamDagRunner, and is exposed via
    the TfxRunner API.

### For Pipeline Authors

### For Component Authors

## Deprecations

## Bug Fixes and Other Changes
*   Increased docker timeout to 5 minutes for image building in CLI.
*   Fixed KeyError when multiple Examples artifacts were used in Transform
    without materialization.
<<<<<<< HEAD
*   Fixed error where Vertex Endpoints of the same name is not deduped.
*   Fixed `ElwcBigQueryExampleGen` data serializiation error that was causing an assertion
    failure on Beam. 
=======
*   Fixed error where Vertex Endpoints of the same name is not deduped
*   Depends on `apache-beam[gcp]>=2.34,<3`.
*   Depends on `tensorflow>=1.15.2,!=2.0.*,!=2.1.*,!=2.2.*,!=2.3.*,!=2.4.*,!=2.5.*,!=2.6.*,<2.8`.
*   Depends on `tensorflow-serving-api>=1.15,!=2.0.*,!=2.1.*,!=2.2.*,!=2.3.*,!=2.4.*,!=2.5.*,!=2.6.*,<3`.
>>>>>>> 31b038c9

## Documentation Updates

# Version 1.4.0

## Major Features and Improvements

*   Supported endpoint overwrite for CAIP BulkInferrer.
*   Added support for outputting and encoding `tf.RaggedTensor`s in TFX
    Transform component.
*   Added conditional for TFX running on KFPv2 (Vertex).
*   Supported component level beam pipeline args for Vertex (KFPV2DagRunner).
*   Support exit handler for TFX running on KFPv2 (Vertex).
*   Added RangeConfig for QueryBasedExampleGen to select date using query
    pattern.
*   Added support for union of Channels as input to standard TFX components.
    Users can use channel.union() to combine multiple Channels and use as input
    to these compnents. Artfacts resolved from these channels are expected to
    have the same type, and passed to components in no particular order.

## Breaking Changes

*   Calling `TfxRunner.run(pipeline)` with the Pipeline IR proto will no longer
    be supported. Please switch to `TfxRunner.run_with_ir(pipeline)` instead.
    If you are calling `TfxRunner.run(pipeline)` with the Pipeline object, this
    change should not affect you.

### For Pipeline Authors

*   N/A

### For Component Authors

*   N/A

## Deprecations

*   Deprecated python3.6 support.

## Bug Fixes and Other Changes

*   Depends on `google-cloud-aiplatform>=1.5.0,<2`.
*   Depends on `pyarrow>=1,<6`.
*   Fixed FileBasedExampleGen driver for Kubeflow v2 (Vertex). Driver can
    update exec_properties for its executor now, which enables {SPAN} feature.
*   example_gen.utils.dict_to_example now accepts Numpy types
*   Updated pytest to include v6.x
*   Depends on `apache-beam[gcp]>=2.33,<3`.
*   Depends on `ml-metadata>=1.4.0,<1.5.0`.
*   Depends on `struct2tensor>=0.35.0,<0.36.0`.
*   Depends on `tensorflow-data-validation>=1.4.0,<1.5.0`.
*   Depends on `tensorflow-model-analysis>=0.35.0,<0.36.0`.
*   Depends on `tensorflow-transform>=1.4.0,<1.5.0`.
*   Depends on `tfx-bsl>=1.4.0,<1.5.0`.

## Documentation Updates

*   N/A

# Version 1.3.3

## Major Features and Improvements

*   N/A

### For Pipeline Authors

*   N/A

### For Component Authors

*   N/A

## Deprecations

*   N/A

## Bug Fixes and Other Changes

*   Depends on `tensorflow>=1.15.2,!=2.0.*,!=2.1.*,!=2.2.*,!=2.3.*,!=2.4.*,!=2.5.*,<2.7`.

## Documentation Updates

*   N/A

# Version 1.3.2

## Major Features and Improvements

*   N/A

### For Pipeline Authors

*   N/A

### For Component Authors

*   N/A

## Deprecations

*   N/A

## Bug Fixes and Other Changes

*  Fixed endless waiting for Vertex Trainer.

## Documentation Updates

*   N/A

# Version 1.3.1

## Major Features and Improvements

*   N/A

### For Pipeline Authors

*   N/A

### For Component Authors

*   N/A

## Deprecations

*   N/A

## Bug Fixes and Other Changes

*  Fixed Vertex Pusher by passing enable_vertex flag for deploying model.

## Documentation Updates

*   N/A

# Version 1.3.0

## Major Features and Improvements

*   TFX CLI now supports runtime parameter on Kubeflow, Vertex, and Airflow.
    Use it with '--runtime_parameter=<parameter_name>=<parameter_value>' flag.
    In the case of multiple runtime parameters, format is as follows:
    '--runtime_parameter=<parameter_name>=<parameter_value> --runtime_parameter
    =<parameter_name>=<parameter_value>'
*   Added Manual node in the experimental orchestrator.
*   Placeholders support index access and JSON serialization for list type execution properties.
*   Added `ImportSchemaGen` which is a dedicated component to import a
    pre-defined schema file. ImportSchemaGen will replace `Importer` with
    simpler syntax and less constraints. You have to pass the file path to the
    schema file instead of the parent directory unlike `Importer`.
*   Updated GCP Vertex Client to support EncryptionSpec and Cloud Labels.

## Breaking Changes

### For Pipeline Authors

*   N/A

### For Component Authors

*   N/A

## Deprecations

*   The import name of KerasTuner has been changed from `kerastuner`
    to `keras_tuner`. The import name of `kerastuner` is still supported.
    A warning will occur when import from `kerastuner`, but does not affect
    the usage.
*   **Upcoming deprecation** - TFX 1.3.0 will be the last release to support
    Python 3.6. Starting with TFX 1.4.0 Python 3.6 will no longer be supported.

## Bug Fixes and Other Changes
*   The default job name for Google Cloud AI Training jobs was changed from
    'tfx_YYYYmmddHHMMSS' to 'tfx_YYYYmmddHHMMSS_xxxxxxxx', where 'xxxxxxxx' is
    a random 8 digit hexadecimal string.
*   Fix component to raise error if its input required channel (specified from
    ComponentSpec) has no artifacts in it.
*   Fixed an issue where ClientOptions with regional endpoint was
    incorrectly left out in Vertex AI pusher.
*   CLI now hides passed flags from user python files in "--pipeline-path". This
    will prevent errors when user python file tries reading and parsing flags.
*   Fixed missing type information marker file 'py.typed'.
*   Fixed handling of artifacts with no PROPERTIES in scripts/run_component.py
*   Fixed passing non-string execution properties and artifact properties in
    scripts/run_component.py*   Depends on `apache-beam[gcp]>=2.32,<3`.
*   Depends on `google-cloud-bigquery>=1.28.0,<3`.
*   Depends on `jinja2>=2.7.3,<4`, i.e. now supports Jinja 3.x.
*   Depends on `keras-tuner>=1.0.4,<2`.
*   Depends on `kfp>=1.6.1,!=1.7.2,<1.8.2` in \[kfp\] extra.
*   Depends on `kfp-pipeline-spec>=>=0.1.10,<0.2`.
*   Depends on `ml-metadata>=1.3.0,<1.4.0`.
*   Depends on `struct2tensor>=0.34.0,<0.35.0`.
*   Depends on `tensorflow>=1.15.2,!=2.0.*,!=2.1.*,!=2.2.*,!=2.3.*,!=2.4.*,!=2.5.*,<3`.
*   Depends on `tensorflow-data-validation>=1.3.0,<1.4.0`.
*   Depends on `tensorflow-model-analysis>=0.34.1,<0.35.0`.
*   Depends on `tensorflow-serving-api>=1.15,!=2.0.*,!=2.1.*,!=2.2.*,!=2.3.*,!=2.4.*,!=2.5.*,<3`.
*   Depends on `tensorflow-transform>=1.3.0,<1.4.0`.
*   Depends on `tfx-bsl>=1.3.0,<1.4.0`.
*   Depends on 'google-cloud-aiplatform>=0.5.0,<2'.

## Documentation Updates

*   N/A

# Version 1.2.1

## Major Features and Improvements

*   N/A

## Breaking Changes

*   N/A

### For Pipeline Authors

*   N/A

### For Component Authors

*   N/A

## Deprecations

*   N/A

## Bug Fixes and Other Changes

*   Added support for a custom metadata-ui-json filename in KubeflowDagRunner.
*   Fixed missing type information marker file 'py.typed'.

## Documentation Updates

*   N/A

# Version 1.2.0

## Major Features and Improvements

*  Added RuntimeParam support for Trainer's custom_config.
*  TFX Trainer and Pusher now support Vertex, which can be enabled with
   `ENABLE_VERTEX_KEY` key in `custom_config`.

## Breaking Changes

### For Pipeline Authors

*   N/A

### For Component Authors

*   N/A

## Deprecations

*   N/A

## Bug Fixes and Other Changes

*   Fixed the issue that kfp_pod_name is not generated as an execution property
    for Kubeflow Pipelines.
*   Fixed issue when InputValuePlaceholder is used as component parameter in
    container based component.
*   Depends on `kubernetes>=10.0.1,<13`
*   `CsvToExample` now supports multi-line strings.
*   `tfx.benchmarks` package was removed from the Python TFX wheel. This package
    is used only for benchmarking and not useful for end users.
*   Fixed the issue for fairness_indicator_thresholds support of Evaluator.
*   Depends on `apache-beam[gcp]>=2.31,<3`.
*   Depends on `kfp-pipeline-spec>=0.1.8,<0.2`.
*   Depends on `ml-metadata>=1.2.0,<1.3.0`.
*   Depends on `struct2tensor>=0.33.0,<0.34.0`.
*   Depends on `tensorflow-data-validation>=1.2.0,<1.3.0`.
*   Depends on `tensorflow-model-analysis>=0.33.0,<0.34.0`.
*   Depends on `tensorflow-transform>=1.2.0,<1.3.0`.
*   Depends on `tfx-bsl>=1.2.0,<1.3.0`.

## Documentation Updates

*   N/A

# Version 1.1.x (skipped)

To maintain version consistency among TFX Family libraries we skipped
the 1.1.x release for TFX library.

# Version 1.0.0

## Major Features and Improvements

*  Added tfx.v1 Public APIs, please refer to
   [API doc](https://www.tensorflow.org/tfx/api_docs/python/tfx/v1) for details.
*  Transform component now computes pre-transform and post-transform statistics
   and stores them in new, indvidual outputs ('pre_transform_schema',
   'pre_transform_stats', 'post_transform_schema', 'post_transform_stats',
   'post_transform_anomalies'). This can be disabled by setting
   `disable_statistics=True` in the Transform component.
*  BERT cola and mrpc examples now demonstrate how to calculate statistics for
   NLP features.
*  TFX CLI now supports
   [Vertex Pipelines](https://cloud.google.com/vertex-ai/docs/pipelines/introduction).
   use it with `--engine=vertex` flag.
*  Telemetry: Only first-party tfx component's executor telemetry will be
   collected. All other executors will be recorded as `third_party_executor`.
   For labels longer than 63, keep first 63 characters (instead of last 63
   characters before).
*  Supports text type (use proto json string format) RuntimeParam for protos.
*  Combined/moved taxi's runtime_parameter, kubeflow_local and kubleflow_gcp
   example pipelines into one penguin_pipeline_kubeflow example
*  Transform component now supports passing `stats_options_updater_fn` directly
   as well as through the module file.
*  Placeholders support accessing artifact property and custom property.
*  Removed the extra node information in IR for KubeflowDagRunner, to reduce
   size of generated IR.

## Breaking Changes

*  Removed unneccessary default values for required component input Channels.
*  The `_PropertyDictWrapper` internal wrapper for `component.inputs` and
   `component.outputs` was removed: `component.inputs` and `component.outputs`
   are now unwrapped dictionaries, and the attribute accessor syntax (e.g.
   `components.outputs.output_name`) is no longer supported. Please use the
   dictionary indexing syntax (e.g. `components.outputs['output_name']`)
   instead.

### For Pipeline Authors

*   N/A

### For Component Authors

*   Apache Beam support is migrated from TFX Base Components and Executors to
    dedicated Beam Components and Executors. `BaseExecutor` will no longer embed
    `beam_pipeline_args`. Custom executors for Beam powered components should
    now extend BaseBeamExecutor instead of BaseExecutor.

## Deprecations

*   Deprecated nested RuntimeParam for Proto, Please use text type (proto json
    string) RuntimeParam instead of Proto dict with nested RuntimeParam in it.

## Bug Fixes and Other Changes

*   Forces keyword arguments for AirflowComponent to make it compatible with
    Apache Airflow 2.1.0 and later.
*   Fixed issue where passing `analyzer_cache` to `tfx.components.Transform`
    before there are any Transform cache artifacts published would fail.
*   Included type information according to PEP-561. However, protobuf generated
    files don't have type information, and you might need to ignore errors from
    them. For example, if you are using `mypy`, see
    [the related doc](https://mypy.readthedocs.io/en/stable/running_mypy.html#missing-type-hints-for-third-party-library).
*   Removed `six` dependency.
*   Depends on `apache-beam[gcp]>=2.29,<3`.
*   Depends on `google-cloud-bigquery>=1.28.0,<2.21`
*   Depends on `ml-metadata>=1.0.0,<1.1.0`.
*   Depends on `protobuf>=3.13,<4`.
*   Depends on `struct2tensor>=0.31.0,<0.32.0`.
*   Depends on `tensorflow>=1.15.2,!=2.0.*,!=2.1.*,!=2.2.*,!=2.3.*,!=2.4.*,<3`.
*   Depends on `tensorflow-data-validation>=1.0.0,<1.1.0`.
*   Depends on `tensorflow-hub>=0.9.0,<0.13`.
*   Depends on `tensorflowjs>=3.6.0,<4`.
*   Depends on `tensorflow-model-analysis>=0.31.0,<0.32.0`.
*   Depends on `tensorflow-serving-api>=1.15,!=2.0.*,!=2.1.*,!=2.2.*,!=2.3.*,!=2.4.*,<3`.
*   Depends on `tensorflow-transform>=1.0.0,<1.1.0`.
*   Depends on `tfx-bsl>=1.0.0,<1.1.0`.

## Documentation Updates

*  Update the Guide of TFX to adopt 1.0 API.
*  TFT and TFDV component documentation now describes how to
   configure pre-transform and post-transform statistics, which can be used for
   validating text features.

# Version 0.30.2

## Major Features and Improvements

*   N/A

## Breaking Changes

### For Pipeline Authors

*   N/A

### For Component Authors

*   N/A

## Deprecations

*   N/A

## Bug Fixes and Other Changes

*   Update resolver query in TFX -> KFP IR compiler with vertex placeholder
    syntax.

## Documentation Updates

*   N/A

# Version 0.30.1

## Major Features and Improvements

*   TFX CLI now supports
    [Vertex Pipelines](https://cloud.google.com/vertex-ai/docs/pipelines/introduction).
    use it with `--engine=vertex` flag.

## Breaking Changes

### For Pipeline Authors

*   N/A

### For Component Authors

*   N/A

## Deprecations

*   N/A

## Bug Fixes and Other Changes

*   Fix resolver artifact filter in TFX -> KFP IR compiler with OP filter syntax.
*   Forces keyword arguments for AirflowComponent to make it compatible with
    Apache Airflow 2.1.0 and later.

## Documentation Updates

*   N/A


# Version 0.30.0

## Major Features and Improvements

*  Upgraded TFX to KFP compiler to use KFP IR schema version 2.0.0.
*  InfraValidator can now produce a [SavedModel with warmup requests](
   https://www.tensorflow.org/tfx/serving/saved_model_warmup). This feature is
   enabled by setting `RequestSpec.make_warmup = True`. The SavedModel will be
   stored in the InfraBlessing artifact (`blessing` output of InfraValidator).
*  Pusher's `model` input is now optional, and `infra_blessing` can be used
   instead to push the SavedModel with warmup requests, produced by an
   InfraValidator. Note that InfraValidator does not always create a SavedModel,
   and the producer InfraValidator must be configured with
   `RequestSpec.make_warmup = True` in order to be pushed by a Pusher.
*  Support is added for the JSON_VALUE artifact property type, allowing storage
   of JSON-compatible objects as artifact metadata.
*  Support is added for the KFP v2 artifact metadata field when executing using
   the KFP v2 container entrypoint.
*  InfraValidator for Kubernetes now can override Pod manifest to customize
   annotations and environment variables.
*  Allow Beam pipeline args to be extended by specifying
   `beam_pipeline_args` per component.
*  Support string RuntimeParameters on Airflow.
*  User code specified through the `module_file` argument for the Evaluator,
   Transform, Trainer and Tuner components is now packaged as a pip wheel for
   execution. For Evaluator and Transform, these wheel packages are now
   installed on remote Apache Beam workers.

## Breaking Changes

### For Pipeline Authors

*  CLI usage with kubeflow changed significantly. You MUST use the new:
  *  `--build-image` to build a container image when
     updating a pipeline with kubeflow engine.
  *  `--build-target-image` flag in CLI is changed to `--build-image` without
     any container image argument. TFX will auto detect the image specified in
     the KubeflowDagRunnerConfig class instance. For example,
     ```python
     tfx pipeline create --pipeline-path=runner.py --endpoint=xxx --build-image
     tfx pipeline update --pipeline-path=runner.py --endpoint=xxx --build-image
     ```
  *  `--package-path` and `--skaffold_cmd` flags were deleted. The compiled path
     can be specified when creating a KubeflowDagRunner class instance. TFX CLI
     doesn't depend on skaffold any more and use Docker SDK directly.
*  Specify the container image for KubeflowDagRunner in the
   KubeflowDagRunnerConfig directly instead of reading it from an environment
   variable. CLI will not set `KUBEFLOW_TFX_IMAGE` environment variable any
   more. See
   [example](https://github.com/tensorflow/tfx/blob/c315e7cf75822088e974e15b43c96fab86746733/tfx/experimental/templates/taxi/kubeflow_runner.py#L63).
*  Default orchestration engine of CLI was changed to `local` orchestrator from
   `beam` orchestrator. You can still use `beam` orchestrator with
   `--engine=beam` flag.
*  Trainer now uses GenericExecutor as default. To use the previous Estimator
   based Trainer, please set custom_executor_spec to trainer.executor.Executor.
*  Changed the pattern spec supported for QueryBasedDriver:
   *   @span_begin_timestamp: Start of span interval, Timestamp in seconds.
   *   @span_end_timestamp: End of span interval, Timestamp in seconds.
   *   @span_yyyymmdd_utc: STRING with format, e.g., '20180114', corresponding
                           to the span interval begin in UTC.
*  Removed the already deprecated compile() method on Kubeflow V2 Dag Runner.
*  Removed project_id argument from KubeflowV2DagRunnerConfig which is not used
   and meaningless if not used with GCP.
*  Removed config from LocalDagRunner's constructor, and dropped pipeline proto
   support from LocalDagRunner's run function.
*  Removed input parameter in ExampleGen constructor and external_input in
   dsl_utils, which were called as deprecated in TFX 0.23.
*  Changed the storage type of `span` and `version` custom property in Examples
   artifact from string to int.
*  `ResolverStrategy.resolve_artifacts()` method signature has changed to take
   `ml_metadata.MetadataStore` object as the first argument.
*  Artifacts param is deprecated/ignored in Channel constructor.
*  Removed matching_channel_name from Channel's constructor.
*  Deleted all usages of instance_name, which was deprecated in version 0.25.0.
   Please use .with_id() method of components.
*  Removed output channel overwrite functionality from all official components.
*  Transform will use the native TF2 implementation of tf.transform unless TF2
   behaviors are explicitly disabled. The previous behaviour can still be
   obtained by setting `force_tf_compat_v1=True`.

### For Component Authors

*   N/A

## Deprecations

*   RuntimeParameter usage for `module_file` and user-defined function paths is
    marked experimental.
*  `LatestArtifactsResolver`, `LatestBlessedModelResolver`, `SpansResolver`
   are renamed to `LatestArtifactStrategy`, `LatestBlessedModelStrategy`,
   `SpanRangeStrategy` respectively.

## Bug Fixes and Other Changes

*   GCP compute project in BigQuery Pusher executor can be specified.
*   New extra dependencies for convenience.
    - tfx[airflow] installs all Apache Airflow orchestrator dependencies.
    - tfx[kfp] installs all Kubeflow Pipelines orchestrator dependencies.
    - tfx[tf-ranking] installs packages for TensorFlow Ranking.
      NOTE: TensorFlow Ranking only compatible with TF >= 2.0.
*   Depends on `google-cloud-bigquery>=1.28.0,<3`. (This was already installed
    as a transitive dependency from the first release of TFX.)
*   Depends on `google-cloud-aiplatform>=0.5.0,<0.8`.
*   Depends on `ml-metadata>=0.30.0,<0.31.0`.
*   Depends on `portpicker>=1.3.1,<2`.
*   Depends on `struct2tensor>=0.30.0,<0.31.0`.
*   Depends on `tensorflow-data-validation>=0.30.0,<0.31.0`.
*   Depends on `tensorflow-model-analysis>=0.30.0,<0.31.0`.
*   Depends on `tensorflow-transform>=0.30.0,<0.31.0`.
*   Depends on `tfx-bsl>=0.30.0,<0.31.0`.

## Documentation Updates

*   N/A

# Version 0.29.0

## Major Features and Improvements

*  Added a simple query based driver that supports Span spec and static_range.
*  Added e2e rolling window example/test for Span Resolver.
*  Performance improvement in Transform by avoiding excess encodings and
   decodings when it materializes transformed examples or generates statistics
   (both enabled by default).
*  Added an accessor (`.data_view_decode_fn`) to the decoder function wrapped in
   the DataView in Trainer `FnArgs.data_accessor`.
*  Expanded the penguin example pipeline with instructions for using
   [JAX/Flax](https://github.com/google/flax) in addition to
   TensorFlow/Keras to write and train the model. The support for JAX/Flax in
   TFX is still experimental.
*  Updated CloudTuner KFP e2e example running on Google Cloud Platform with
   distributed tuning and GPU distributed training for each trial.

## Breaking Changes

*   Starting in this version, following artifacts will be stored in new format,
    but artifacts produced by older versions can be read in a backwards
    compatible way:
    *   Change split sub-folder format to 'Split-<split_name>', this applies to
        all artifacts that contain splits. Old format '<split_name>' can still
        be loaded by TFX.
    *   Change Model artifact's sub-folder name to 'Format-TFMA' for eval model
        and 'Format-Serving' for serving model. Old Model artifact format
        ('eval_model_dir'/'serving_model_dir') can still be loaded by TFX.
    *   Change ExampleStatistics artifact payload to binary proto
        FeatureStats.pb file. Old payload format (tfrecord stats_tfrecord file)
        can still be loaded by TFX.
    *   Change ExampleAnomalies artifact payload to binary proto SchemaDiff.pb
        file. Old payload format (text proto anomalies.pbtxt file) is deprecated
        as TFX doesn't have downstream components that take ExampleAnomalies
        artifact.


### For Pipeline Authors

*  CLI requires Apache Airflow 1.10.14 or later. If you are using an older
   version of airflow, you can still copy runner definition to the DAG
   directory manually and run using airflow UIs.

### For Component Authors

*   N/A

## Deprecations

*   Deprecated input/output compatibility aliases for Transform and
    StatisticsGen.

## Bug Fixes and Other Changes

*   The `tfx_version` custom property of output artifacts is now set by the
    default publisher to the TFX SDK version.
*   Depends on `absl-py>=0.9,<0.13`.
*   Depends on `kfp-pipeline-spec>=0.1.7,<0.2`.
*   Depends on `ml-metadata>=0.29.0,<0.30.0`.
*   Depends on `packaging>=20,<21`.
*   Depends on `struct2tensor>=0.29.0,<0.30.0`.
*   Depends on `tensorflow-data-validation>=0.29.0,<0.30.0`.
*   Depends on `tensorflow-model-analysis>=0.29.0,<0.30.0`.
*   Depends on `tensorflow-transform>=0.29.0,<0.30.0`.
*   Depends on `tfx-bsl>=0.29.0,<0.30.0`.

## Documentation Updates

*   Simplified Apache Spark and Flink example deployment scripts by using Beam's
    SparkRunner and FlinkRunner classes.
*   Upgraded example Apache Flink deployment to Flink 1.12.1.
*   Upgraded example Apache Spark deployment to Spark 2.4.7.
*   Added the "TFX Python function component" notebook tutorial.

# Version 0.28.0

## Major Features and Improvements

*   Publically released TFX docker image in [tensorflow/tfx](
    https://hub.docker.com/r/tensorflow/tfx) will use GPU
    compatible based TensorFlow images from [Deep Learning Containers](
    https://cloud.google.com/ai-platform/deep-learning-containers). This allow
    these images to be used with GPU out of box.
*   Added an example pipeline for a ranking model (using
    [tensorflow_ranking](https://github.com/tensorflow/ranking))
    at `tfx/examples/ranking`. More documentation will be available in future
    releases.
*   Added a [spans_resolver](
    https://github.com/tensorflow/tfx/blob/master/tfx/dsl/experimental/spans_resolver.py)
    that can resolve spans based on range_config.

## Breaking Changes

### For Pipeline Authors

*   Custom arg key in `google_cloud_ai_platform.tuner.executor` is renamed to
    `ai_platform_tuning_args` from `ai_platform_training_args`, to better
    distinguish usage with Trainer.

### For component authors

*   N/A

## Deprecations

*   Deprecated input/output compatibility aliases for Transform and SchemaGen.

## Bug Fixes and Other Changes

*   Change Bigquery ML Pusher to publish the model to the user specified project
    instead of the default project from run time context.
*   Depends on `apache-beam[gcp]>=2.28,<3`.
*   Depends on `ml-metadata>=0.28.0,<0.29.0`.
*   Depends on `kfp-pipeline-spec>=0.1.6,<0.2`.
*   Depends on `struct2tensor>=0.28.0,<0.29.0`.
*   Depends on `tensorflow-data-validation>=0.28.0,<0.29.0`.
*   Depends on `tensorflow-model-analysis>=0.28.0,<0.29.0`.
*   Depends on `tensorflow-transform>=0.28.0,<0.29.0`.
*   Depends on `tfx-bsl>=0.28.1,<0.29.0`.

## Documentation Updates

*   Published a [migration instruction](
    https://github.com/tensorflow/tfx/blob/master/tfx/orchestration/launcher/README.md)
    for legacy custom launcher developers.

# Version 0.27.0

## Major Features and Improvements

*   Updated the `tfx.components.evaluator.Evaluator` component to support
    [TFMA's "model-agnostic" evaluation](https://www.tensorflow.org/tfx/model_analysis/faq#how_do_i_setup_tfma_to_work_with_pre-calculated_ie_model-agnostic_predictions_tfrecord_and_tfexample).
    The `model` channel is now optional when constructing the component, which
    is useful when the `examples` channel provides tf.Examples containing both
    the labels and pre-computed model predictions, i.e. "model-agnostic"
    evaluation.
*   Supports different types of quantizations on TFLite conversion using
    TFLITE_REWRITER by setting `quantization_optimizations`,
    `quantization_supported_types` and `quantization_enable_full_integer`. Flag
    definitions can be found here: [Post-traning
    quantization](https://www.tensorflow.org/lite/performance/post_training_quantization).
*   Added automatic population of `tfdv.StatsOptions.vocab_paths` when computing
    statistics within the Transform component.

## Breaking changes

### For pipeline authors

*   `enable_quantization` from TFLITE_REWRITER is removed and setting
    quantization_optimizations = [tf.lite.Optimize.DEFAULT] will perform the
    same type of quantization, dynamic range quantization. Users of the
    TFLITE_REWRITER who do not enable quantization should be uneffected.
*   Default value for `infer_feature_shape` for SchemaGen changed from `False`
    to `True`, as indicated in previous release log. The inferred schema might
    change if you do not specify `infer_feature_shape`. It might leads to
    changes of the type of input features in Transform and Trainer code.

### For component authors

*   N/A

## Deprecations

*   Pipeline information is not be stored on the local filesystem anymore using
    Kubeflow Pipelines orchestration with CLI. Instead, CLI will always use the
    latest version of the pipeline in the Kubeflow Pipeline cluster. All
    operations will be executed based on the information on the Kubeflow
    Pipeline cluster. There might be some left files on
    `${HOME}/tfx/kubeflow` or `${HOME}/kubeflow` but those will not be used
    any more.
*   The `tfx.components.common_nodes.importer_node.ImporterNode` class has been
    moved to `tfx.dsl.components.common.importer.Importer`, with its
    old module path kept as a deprecated alias, which will be removed in a
    future version.
*   The `tfx.components.common_nodes.resolver_node.ResolverNode` class has been
    moved to `tfx.dsl.components.common.resolver.Resolver`, with its
    old module path kept as a deprecated alias, which will be removed in a
    future version.
*   The `tfx.dsl.resolvers.BaseResolver` class has been
    moved to `tfx.dsl.components.common.resolver.ResolverStrategy`, with its
    old module path kept as a deprecated alias, which will be removed in a
    future version.
*   Deprecated input/output compatibility aliases for ExampleValidator,
    Evaluator, Trainer and Pusher.

## Bug fixes and other changes

*   Add error condition checks to BulkInferrer's `output_example_spec`.
    Previously, when the `output_example_spec` did not include the correct spec
    definitions, the BulkInferrer would fail silently and output examples
    without predictions.
*   InfraValidator supports using alternative TensorFlow Serving image in case
    deployed environment cannot reach the public internet (nor the docker hub).
    Such alternative image should behave the same as official
    `tensorflow/serving` image such as the same model volume path, serving port,
    etc.
*   Executor in `tfx.extensions.google_cloud_ai_platform.pusher.executor`
    supported regional endpoint and machine_type.
*   Starting from this version, proto files which are used to generate
    component-level configs are included in the `tfx` package directly.
*   The `tfx.dsl.io.fileio.NotFoundError` exception unifies handling of not-
    found errors across different filesystem plugin backends.
*   Fixes the serialization of zero-valued default when using `RuntimeParameter`
    on Kubeflow.
*   Depends on `apache-beam[gcp]>=2.27,<3`.
*   Depends on `ml-metadata>=0.27.0,<0.28.0`.
*   Depends on `numpy>=1.16,<1.20`.
*   Depends on `pyarrow>=1,<3`.
*   Depends on `kfp-pipeline-spec>=0.1.5,<0.2` in test and image.
*   Depends on `tensorflow>=1.15.2,!=2.0.*,!=2.1.*,!=2.2.*,!=2.3.*,<3`.
*   Depends on `tensorflow-data-validation>=0.27.0,<0.28.0`.
*   Depends on `tensorflow-model-analysis>=0.27.0,<0.28.0`.
*   Depends on `tensorflow-serving-api>=1.15,!=2.0.*,!=2.1.*,!=2.2.*,!=2.3.*,<3`.
*   Depends on `tensorflow-transform>=0.27.0,<0.28.0`.
*   Depends on `tfx-bsl>=0.27.0,<0.28.0`.

## Documentation updates

*   N/A

# Version 0.26.4

*   This a bug fix only version.

## Major Features and Improvements

*   N/A

## Breaking changes

*   N/A

### For pipeline authors

*   N/A

### For component authors

*   N/A

## Deprecations

*   N/A

## Bug fixes and other changes

*   Depends on `apache-beam[gcp]>=2.25,!=2.26,<2.29`.
*   Depends on `tensorflow-data-validation>=0.26.1,<0.27`.

## Documentation updates

*   N/A

# Version 0.26.3

*   This a bug fix only version.

## Major Features and Improvements

*   N/A

## Breaking changes

*   N/A

### For pipeline authors

*   N/A

### For component authors

*   N/A

## Deprecations

*   N/A

## Bug fixes and other changes

*   Automatic autoreload of underlying modules a single `_ModuleFinder`
    registered per module.

## Documentation updates

*   N/A

# Version 0.26.1

*   This a bug fix only version

## Major Features and Improvements

*   N/A

## Breaking changes

*   N/A

### For pipeline authors

*   N/A

### For component authors

*   N/A

## Deprecations

*   N/A

## Bug fixes and other changes

*   The `tfx.version` attribute was restored.

## Documentation updates

*   N/A

# Version 0.26.0

## Major Features and Improvements

*   Supported output examples artifact for BulkInferrer which can be used to
    link with downstream training.
*   TFX Transform switched to a (notably) faster and more accurate
    implementation of `tft.quantiles` analyzer.
*   Added native TF 2 implementation of Transform. The default
    behavior will continue to use Tensorflow's compat.v1 APIs. This can be
    overriden by passing `force_tf_compat_v1=False` and enabling TF 2 behaviors.
    The default behavior for TF 2 will be switched to the new native
    implementation in a future release.
*   Added support for passing a callable to set pre/post transform statistic
    generation options.
*   In addition to the "tfx" pip package, a dependency-light distribution of the
    core pipeline authoring functionality of TFX is now available as the
    "ml-pipelines-sdk" pip package. This package does not include first-party
    TFX components. The "tfx" pip package is still the recommended installation
    path for TFX.
*   Migrated LocalDagRunner to the new [IR](https://github.com/tensorflow/tfx/blob/master/tfx/proto/orchestration/pipeline.proto) stack.

## Breaking changes

*   Wheel package building for TFX has changed, and users need to follow the
    [new TFX package build instructions]
    (https://github.com/tensorflow/tfx/blob/master/package_build/README.md) to
    build wheels for TFX.


### For pipeline authors

*   Added BigQueryToElwcExampleGen to take a query as input and generate
    ExampleListWithContext (ELWC) examples.

### For component authors

*   N/A

## Deprecations

*   TrainerFnArgs is deprecated by FnArgs.
*   Deprecated DockerComponentConfig class: user should set a DockerPlatformConfig
    proto in `platform_config` using `with_platform_config()` API instead.

## Bug fixes and other changes

*   Official TFX container image's entrypoint is changed so the image can be
    used as a custom worker for Dataflow.
*   In the published TFX container image, wheel files are now used to install
    TFX, and the TFX source code has been moved to `/tfx/src`.
*   Added a skeleton of CLI support for Kubeflow V2 runner, and implemented
    support for pipeline operations.
*   Added an experimental template to use with Kubeflow V2 runner.
*   Added sanitization of user-specified pipeline name in Kubeflow V2 runner.
*   Migrated `deployment_config` in Kubeflow V2 runner from `Any` proto message
    to `Struct`, to ensure compatibility across different copies of the proto
    libraries.
*   The `tfx.dsl.io.fileio` filesystem handler will delegate to
    `tensorflow.io.gfile` for any unknown filesystem schemes if TensorFlow
    is installed.
*   Skipped ephemeral package when the beam flag
    'worker_harness_container_image' is set.
*   The `tfx.dsl.io.makedirs` call now succeeds if the directory already exists.
*   Fixed the component entrypoint, so that it creates the parent directory for
    the output metadata file before trying to write the data.
*   Depends on `apache-beam[gcp]>=2.25,!=2.26,<3`.
*   Depends on `keras-tuner>=1,<1.0.2`.
*   Depends on `kfp-pipeline-spec>=0.1.3,<0.2`.
*   Depends on `ml-metadata>=0.26.0,<0.27.0`.
*   Depends on `tensorflow>=1.15.2,!=2.0.*,!=2.1.*,!=2.2.*,!=2.4.*,<3`.
*   Depends on `tensorflow-data-validation>=0.26,<0.27`.
*   Depends on `tensorflow-model-analysis>=0.26,<0.27`.
*   Depends on `tensorflow-serving>=1.15,!=2.0.*,!=2.1.*,!=2.2.*,!=2.4.*,<3`.
*   Depends on `tensorflow-transform>=0.26,<0.27`.
*   Depends on `tfx-bsl>=0.26.1,<0.27`.

## Documentation updates

*   N/A

# Version 0.25.0

## Major Features and Improvements

*   Supported multiple artifacts for Transform's input example and output
    transformed example channels.
*   Added support for processing specific spans in file-based ExampleGen with
    range configuration.
*   Added ContainerExecutableSpec in portable IR to support container components
    portable orchestrator.
*   Added Placeholder utility library. Placeholder can be used to represent
    not-yet-available value at pipeline authoring time.
*   Added support for the `tfx.dsl.io.fileio` pluggable filesystem interface,
    with initial support for local files and the Tensorflow GFile filesystem
    implementation.
*   SDK and example code now uses `tfx.dsl.io.fileio` instead of `tf.io.gfile`
    when possible for filesystem I/O implementation portability.
*   From this release TFX will also be hosting nightly packages on
    https://pypi-nightly.tensorflow.org. To install the nightly package use the
    following command:

    ```
    pip install -i https://pypi-nightly.tensorflow.org/simple tfx
    ```
    Note: These nightly packages are unstable and breakages are likely to happen.
    The fix could often take a week or more depending on the complexity
    involved for the wheels to be available on the PyPI cloud service. You can
    always use the stable version of TFX available on PyPI by running the
    command
    ```
    pip install tfx
    ```
*   Added CloudTuner KFP e2e example running on Google Cloud Platform with
    distributed tuning.
*   Migrated BigQueryExampleGen to the new `ReadFromBigQuery` on all runners.
*   Introduced Kubeflow V2 DAG runner, which is based on
    [Kubeflow IR spec](https://github.com/kubeflow/pipelines/blob/master/api/v2alpha1/pipeline_spec.proto).
    Same as `KubeflowDagRunner` it will compile the DSL pipeline into a payload
    but not trigger the execution locally.
*   Added compile time check for schema mismatch in Kubeflow V2 runner.
*   Added 'penguin' example. Penguin example uses Palmer Penguins dataset and
    classify penguin species using four numeric features.
*   Iris e2e examples are replaced by penguin examples.
*   TFX BeamDagRunner is migrated to use the tech stack built on top of [IR](https://github.com/tensorflow/tfx/blob/master/tfx/proto/orchestration/pipeline.proto).
    While this is no-op to users, it is a major step towards supporting more
    flexible TFX DSL [semetic](https://github.com/tensorflow/community/blob/master/rfcs/20200601-tfx-udsl-semantics.md).
    Please refer to the [RFC](https://github.com/tensorflow/community/blob/master/rfcs/20200705-tfx-ir.md)
    of IR to learn more details.
*   Supports forward compatibility when evolving TFX artifact types, which
    allows jobs of old release and new release run with the same MLMD instance.
*   Graduated the portable/beam_dag_runner.py to beam/beam_dag_runner.py


## Breaking changes

*   Moved the directory that CLI stores pipeline information from
    ${HOME}/${ORCHESTRATOR} to ${HOME}/tfx/${ORCHESTRATOR}. For example,
    "~/kubeflow" was changed to "~/tfx/kubeflow". This directory is used to
    store pipeline information including pipeline ids in the Kubeflow Pipelines
    cluster which are needed to create runs or update pipelines.
    These files will be moved automatically when it is first used and no
    separate action is needed.
    See https://github.com/tensorflow/tfx/blob/master/docs/guide/cli.md for the
    detail.

### For pipeline authors

*   N/A

### For component authors

*   N/A

## Deprecations

*   Modules under `tfx.components.base` have been deprecated and moved to
    `tfx.dsl.components.base` in preparation for releasing a pipeline authoring
    package without explicit Tensorflow dependency.
*   Deprecated setting `instance_name` at pipeline node level. Instead, users
    are encouraged to set `id` explicitly of any pipeline node through newly
    added APIs.

## Bug fixes and other changes

*   Added the LocalDagRunner to allow local pipeline execution without using
    Apache Beam. This functionality is in development.
*   Introduced dependency to `tensorflow-cloud` Python package, with intention
    to separate out Google Cloud Platform specific extensions.
*   Depends on `mmh>=2.2,<3` in container image for potential performance
    improvement for Beam based hashes.
*   New extra dependencies `[examples]` is required to use codes inside
    tfx/examples.
*   Fixed the run_component script.
*   Stopped depending on `WTForms`.
*   Fixed an issue with Transform cache and beam 2.24-2.25 in an interactive
    notebook that caused it to fail.
*   Scripts - run_component - Added a way to output artifact properties.
*   Fixed an issue resulting in incorrect cache miss to ExampleGen when no
    `beam_pipeline_args` is provided.
*   Changed schema as an optional input channel of Trainer as schema can be
    accessed from TFT graph too.
*   Fixed an issue during recording of a component's execution where
    "missing or modified key in exec_properties" was raised from MLMD when
    `exec_properties` both omitted an existing property and added a new
    property.
*   Supported users to set `id` of pipeline nodes directly.
*   Added a new template, 'penguin' which is simple subset of
    [penguin examples](https://github.com/tensorflow/tfx/tree/master/tfx/examples/penguin),
    and uses the same
    [Palmer Penguins](https://allisonhorst.github.io/palmerpenguins/articles/intro.html)
    dataset. The new template focused on easy ingestion of user's own data.
*   Changed default data path for the taxi template from `tfx-template/data`
    to `tfx-template/data/taxi`.
*   Fixed a bug which crashes the pusher when infra validation did not pass.
*   Depends on `apache-beam[gcp]>=2.25,<3`.
*   Depends on `attrs>=19.3.0,<21`.
*   Depends on `kfp-pipeline-spec>=0.1.2,<0.2`.
*   Depends on `kfp>=1.1.0,<2`.
*   Depends on `ml-metadata>=0.25,<0.26`.
*   Depends on `tensorflow-cloud>=0.1,<0.2`.
*   Depends on `tensorflow-data-validation>=0.25,<0.26`.
*   Depends on `tensorflow-hub>=0.9.0,<0.10`.
*   Depends on `tensorflow-model-analysis>=0.25,<0.26`.
*   Depends on `tensorflow-transform>=0.25,<0.26`.
*   Depends on `tfx-bsl>=0.25,<0.26`.

## Documentation updates

*   N/A

# Version 0.24.1

## Major Features and Improvements

*   N/A

## Bug fixes and other changes

*   Fixes issues where custom property access of a missing property created an invalid MLMD Artifact protobuf message.

### Deprecations

*   N/A

## Breaking changes

*   N/A

### For pipeline authors

*   N/A

### For component authors

*   N/A

## Documentation updates

*   N/A

# Version 0.24.0

## Major Features and Improvements

*   Use TFXIO and batched extractors by default in Evaluator.
*   Supported custom split configuration for ExampleGen and its downstream
    components. Instead of hardcoded 'train' and 'eval' splits, TFX components
    now can process the custom splits generated by ExampleGen. For details,
    please refer to [ExampleGen doc](https://github.com/tensorflow/tfx/blob/r0.24.0/docs/guide/examplegen.md#custom-examplegen)
*   Added python 3.8 support.

## Bug fixes and other changes

*   Supported CAIP Runtime 2.2 for online prediction pusher.
*   Used 'python -m ' style for container entrypoints.
*   Stopped depending on `google-resumable-media`.
*   Stopped depending on `Werkzeug`.
*   Depends on `absl-py>=0.9,<0.11`.
*   Depends on `apache-beam[gcp]>=2.24,<3`.
*   Depends on `ml-metadata>=0.24,<0.25`.
*   Depends on `protobuf>=3.12.2,<4`.
*   Depends on `tensorflow-data-validation>=0.24.1,<0.25`.
*   Depends on `tensorflow-model-analysis>=0.24.3,<0.25`.
*   Depends on `tensorflow-transform>=0.24.1,<0.25`.
*   Depends on `tfx-bsl>=0.24.1,<0.25`.

## Breaking changes

*   N/A

### For pipeline authors

*   N/A

### For component authors

*   N/A

## Documentation updates

*   N/A

## Deprecations

*   Deprecated python 3.5 support.

# Version 0.23.1
*   This is a bug fix version (to resolve impossible dependency conflicts).
## Major Features and Improvements

*   N/A

## Bug fixes and other changes

*   Stopped depending on `google-resumable-media`.
*   Depends on `apache-beam[gcp]>=2.24,<3`.
*   Depends on `tensorflow-data-validation>=0.23.1,<0.24`.

## Breaking changes

*   N/A

### For pipeline authors

*   N/A

### For component authors

*   N/A

## Documentation updates

*   N/A

## Deprecations

*   Deprecated Python 3.5 support.

# Version 0.23.0

## Major Features and Improvements
*   Added TFX DSL IR compiler that encodes a TFX pipeline into a DSL proto.
*   Supported feature based split partition in ExampleGen.
*   Added the ConcatPlaceholder to tfx.dsl.component.experimental.placeholders.
*   Changed Span information as a property of ExampleGen's output artifact.
    Deprecated ExampleGen input (external) artifact.
*   Added ModelRun artifact for Trainer for storing training related files,
    e.g., Tensorboard logs. Trainer's Model artifact now only contain pure
    models (check `tfx/utils/path_utils.py` for details).
*   Added support for `tf.train.SequenceExample` in ExampleGen:
    *   ImportExampleGen now supports `tf.train.SequenceExample` importing.
    *   base_example_gen_executor now supports `tf.train.SequenceExample` as
        output payload format, which can be utilized by custom ExampleGen.
*   Added Tuner component and its integration with Google Cloud Platform as
    the execution and hyperparemeter optimization backend.
*   Switched Transform component to use the new TFXIO code path. Users may
    potentially notice large performance improvement.
*   Added support for primitive artifacts to InputValuePlaceholder.
*   Supported multiple artifacts for Trainer and Tuner's input example Channel.
*   Supported split configuration for Trainer and Tuner.
*   Supported split configuration for Evaluator.
*   Supported split configuration for StatisticsGen, SchemaGen and
    ExampleValidator. SchemaGen will now use all splits to generate schema
    instead of just using `train` split. ExampleValidator will now validate all
    splits against given schema instead of just validating `eval` split.
*   Component authors now can create a TFXIO instance to get access to the
    data through `tfx.components.util.tfxio_utils`. As TFX is going to
    support more data payload formats and data container formats, using
    `tfxio_utils` is encouraged to avoid dealing directly with each combination.
    TFXIO is the interface of [Standardized TFX Inputs](
    https://github.com/tensorflow/community/blob/master/rfcs/20191017-tfx-standardized-inputs.md).
*   Added experimental BaseStubExecutor and StubComponentLauncher to test TFX
    pipelines.
*   Added experimental TFX Pipeline Recorder to record output artifacts of the
    pipeline.
*   Supported multiple artifacts in an output Channel to match a certain input
    Channel's artifact count. This enables Transform component to process
    multiple artifacts.
*   Transform component's transformed examples output is now optional (enabled
    by default). This can be disabled by specifying parameter
    `materialize=False` when constructing the component.
*   Supported `Version` spec in input config for file based ExampleGen.
*   Added custom config to Transform component and made it available to
    pre-processing fn.
*   Supported custom extractors in Evaluator.
*   Deprecated tensorflow dependency from MLMD python client.
*   Supported `Date` spec in input config for file based ExampleGen.
*   Enabled analyzer cache optimization in the Transform component:
    *   specify `analyzer_cache` to use the cache generated from a previous run.
    *   specify parameter `disable_analyzer_cache=True` (False by default) to
        disable cache (won't generate cache output).
*   Added support for width modifiers in Span and Version specs for file based
    ExampleGen.

## Bug fixes and other changes
*   Added Tuner component to Iris e2e example.
*   Relaxed the rule that output artifact uris must be newly created. This is a
    temporary workaround to make retry work. We will introduce a more
    comprehensive solution for idempotent execution.
*   Made evaluator output optional (while still recommended) for pusher.
*   Moved BigQueryExampleGen to `tfx.extensions.google_cloud_big_query`.
*   Moved BigQuery ML Pusher to `tfx.extensions.google_cloud_big_query.pusher`.
*   Removed Tuner from custom_components/ as it's supported under components/
    now.
*   Added support of non tf.train.Example protos as internal data payload
    format by ImportExampleGen.
*   Used thread local storage for `label_utils.scoped_labels()` to make it
    thread safe.
*   Requires [Bazel](https://bazel.build/) to build TFX source code.
*   Upgraded python version in TFX docker images to 3.7. Older version of
    python (2.7/3.5/3.6) is not available anymore in `tensorflow/tfx` images
    on docker hub. Virtualenv is not used anymore.
*   Stopped requiring `avro-python3`.
*   Depends on `absl-py>=0.7,<0.9`.
*   Depends on `apache-beam[gcp]>=2.23,<3`.
*   Depends on `pyarrow>=0.17,<0.18`.
*   Depends on `attrs>=19.3.0,<20`.
*   Depends on `ml-metadata>=0.23,<0.24`.
*   Depends on `tensorflow>=1.15.2,!=2.0.*,!=2.1.*,!=2.2.*,<3`.
    * Note: Dependency like `tensorflow-transform` might impose a narrower
      range of `tensorflow`.
*   Depends on `tensorflow-data-validation>=0.23,<0.24`.
*   Depends on `tensorflow-model-analysis>=0.23,<0.24`.
*   Depends on `tensorflow-serving-api>=1.15,!=2.0.*,!=2.1.*,!=2.2.*,<3`.
*   Depends on `tensorflow-transform>=0.23,<0.24`.
*   Depends on `tfx-bsl>=0.23,<0.24`.
*   Added execution_result_pb2.ExecutorOutput as an Optional return value of
    BaseExecutor. This change is backward compatible to all existing executors.
*   Added executor_output_uri and stateful_working_dir to Executor's context.

## Breaking changes
*   Changed the URIs of the value artifacts to point to files.
*   De-duplicated the
    tfx.dsl.component.experimental.executor_specs.CommandLineArgumentType
    union type in favor of
    tfx.dsl.component.experimental.placeholders.CommandLineArgumentType


### For pipeline authors
*   Moved BigQueryExampleGen to `tfx.extensions.google_cloud_big_query`. The
    previous module path from `tfx.components` is not available anymore. This is
    a breaking change.
*   Moved BigQuery ML Pusher to `tfx.extensions.google_cloud_big_query.pusher`.
    The previous module path from `tfx.extensions.google_cloud_big_query_ml`
    is not available anymore.
*   Updated beam pipeline args, users now need to set both `direct_running_mode`
    and `direct_num_workers` explicitly for multi-processing.
*   Added required 'output_data_format' execution property to
    FileBaseExampleGen.
*   Changed ExampleGen to take a string as input source directly instead of a
    Channel of external artifact:
    *   Previously deprecated `input_base` Channel is changed to string type
        instead of Channel. This is a breaking change, users should pass string
        directly to `input_base`.
*   Fully removed csv_input and tfrecord_input in dsl_utils. This is a breaking
    change, users should pass string directly to `input_base`.

### For component authors
*   Changed GetInputSourceToExamplePTransform interface by removing input_dict.
    This is a breaking change, custom ExampleGens need to follow the interface
    change.
*   Changed ExampleGen to take a string as input source directly instead of a
    Channel of external artifact:
    *   `input` Channel is deprecated. The use of `input` is valid but
        should change to string type `input_base` ASAP.

## Documentation updates
* N/A

## Deprecations
*   ExternalArtifact and `external_input` function are deprecated. The use
    of `external_input` with ExampleGen `input` is still valid but should change
    to use `input_base` ASAP.
*   Note: We plan to remove Python 3.5 support after this release.

# Version 0.22.2

## Major Features and Improvements

*   N/A

## Bug fixes and other changes

*   Reuse Examples artifact type introduced in TFX 0.23 to allow older release jobs running together with TFX 0.23+ release.

### Deprecations

*   N/A

## Breaking changes

*   N/A

### For pipeline authors

*   N/A

### For component authors

*   N/A

## Documentation updates

*   N/A

# Version 0.22.1

## Major Features and Improvements
* N/A

## Bug fixes and other changes
*   Depends on 'tensorflowjs>=2.0.1.post1,<3' for `[all]` dependency.
*   Fixed the name of the usage telemetry when tfx templates are used.
*   Depends on `tensorflow-data-validation>=0.22.2,<0.23.0`.
*   Depends on `tensorflow-model-analysis>=0.22.2,<0.23.0`.
*   Depends on `tfx-bsl>=0.22.1,<0.23.0`.
*   Depends on `ml-metadata>=0.22.1,<0.23.0`.

## Breaking changes

### For pipeline authors
* N/A

### For component authors
* N/A

## Documentation updates
* N/A

## Deprecations
* N/A

# Version 0.22.0

## Major Features and Improvements
*   Introduced experimental Python function component decorator (`@component`
    decorator under `tfx.dsl.component.experimental.decorators`) allowing
    Python function-based component definition.
*   Added the experimental TemplatedExecutorContainerSpec executor class that
    supports structural placeholders (not Jinja placeholders).
*   Added the experimental function "create_container_component" that
    simplifies creating container-based components.
*   Implemented a TFJS rewriter.
*   Added the scripts/run_component.py script which makes it easy to run the
    component code and executor code. (Similar to scripts/run_executor.py)
*   Added support for container component execution to BeamDagRunner.
*   Introduced experimental generic Artifact types for ML workflows.
*   Added support for `float` execution properties.

## Bug fixes and other changes
*   Migrated BigQueryExampleGen to the new (experimental) `ReadFromBigQuery`
    PTramsform when not using Dataflow runner.
*   Enhanced add_downstream_node / add_upstream_node to apply symmetric changes
    when being called. This method enables task-based dependencies by enforcing
    execution order for synchronous pipelines on supported platforms. Currently,
    the supported platforms are Airflow, Beam, and Kubeflow Pipelines. Note that
    this API call should be considered experimental, and may not work with
    asynchronous pipelines, sub-pipelines and pipelines with conditional nodes.
*   Added the container-based sample pipeline (download, filter, print)
*   Removed the incomplete cifar10 example.
*   Removed `python-snappy` from `[all]` extra dependency list.
*   Tests depends on `apache-airflow>=1.10.10,<2`;
*   Removed test dependency to tzlocal.
*   Fixes unintentional overriding of user-specified setup.py file for Dataflow
    jobs when running on KFP container.
*   Made ComponentSpec().inputs and .outputs behave more like real dictionaries.
*   Depends on `kerastuner>=1,<2`.
*   Depends on `pyyaml>=3.12,<6`.
*   Depends on `apache-beam[gcp]>=2.21,<3`.
*   Depends on `grpcio>=2.18.1,<3`.
*   Depends on `kubernetes>=10.0.1,<12`.
*   Depends on `tensorflow>=1.15,!=2.0.*,<3`.
*   Depends on `tensorflow-data-validation>=0.22.0,<0.23.0`.
*   Depends on `tensorflow-model-analysis>=0.22.1,<0.23.0`.
*   Depends on `tensorflow-transform>=0.22.0,<0.23.0`.
*   Depends on `tfx-bsl>=0.22.0,<0.23.0`.
*   Depends on `ml-metadata>=0.22.0,<0.23.0`.
*   Depends on 'tensorflowjs>=2.0.1.post1,<3' for `[all]` dependency.
*   Fixed a bug in `io_utils.copy_dir` which prevent it to work correctly for
    nested sub-directories.

## Breaking changes

### For pipeline authors
*   Changed custom config for the Do function of Trainer and Pusher to accept
    a JSON-serialized dict instead of a dict object. This also impacts all the
    Do functions under `tfx.extensions.google_cloud_ai_platform` and
    `tfx.extensions.google_cloud_big_query_ml`. Note that this breaking
    change occurs at the signature of the executor's Do function. Therefore, if
    the user did not customize the Do function, and the compile time SDK version
    is aligned with the run time SDK version, previous pipelines should still
    work as intended. If the user is using a custom component with customized
    Do function, `custom_config` should be assumed to be a JSON-serialized
    string from next release.
*   For users of BigQueryExampleGen, `--temp_location` is now a required Beam
    argument, even for DirectRunner. Previously this argument was only required
    for DataflowRunner. Note that the specified value of `--temp_location`
    should point to a Google Cloud Storage bucket.
*   Revert current per-component cache API (with `enable_cache`, which was only
    available in tfx>=0.21.3,<0.22), in preparing for a future redesign.

### For component authors
*   Converted the BaseNode class attributes to the constructor parameters. This
    won't affect any components derived from BaseComponent.
*   Changed the encoding of the Integer and Float artifacts to be more portable.

## Documentation updates
*   Added concept guides for understanding TFX pipelines and components.
*   Added guides to building Python function-based components and
    container-based components.
*   Added BulkInferrer component and TFX CLI documentation to the table of
    contents.

## Deprecations
*   Deprecating Py2 support

# Version 0.21.5

## Major Features and Improvements

*   N/A

## Bug fixes and other changes

*   Reuse Examples artifact type introduced in TFX 0.23 to allow older release jobs running together with TFX 0.23+ release.
*   Removed python-snappy from [all] extra dependency list.

### Deprecations

*   N/A

## Breaking changes

*   N/A

### For pipeline authors

*   N/A

### For component authors

*   N/A

## Documentation updates

*   N/A

# Version 0.21.4

## Major Features and Improvements

## Bug fixes and other changes
*   Fixed InfraValidator signal handling bug on BeamDagRunner.
*   Dropped "Type" suffix from primitive type artifact names (Integer, Float,
    String, Bytes).

### Deprecations

## Breaking changes

### For pipeline authors

### For component authors

## Documentation updates

# Version 0.21.3

## Major Features and Improvements
*   Added run/pipeline link when creating runs/pipelines on KFP through TFX CLI.
*   Added support for `ValueArtifact`, whose attribute `value` allows users to
    access the content of the underlying file directly in the executor. Support
    Bytes/Integer/String/Float type. Note: interactive resolution does not
    support this for now.
*   Added InfraValidator component that is used as an early warning layer
    before pushing a model into production.

## Bug fixes and other changes
*   Starting this version, TFX will only release python3 packages.
*   Replaced relative import with absolute import in generated templates.
*   Added a native keras model in the taxi template and the template now uses
    generic Trainer.
*   Added support of TF 2.1 runtime configuration for AI Platform Prediction
    Pusher.
*   Added support for using ML Metadata ArtifactType messages as Artifact
    classes.
*   Changed CLI behavior to create new versions of pipelines instead of
    delete and create new ones when pipelines are updated for KFP. (Requires
    kfp >= 0.3.0)
*   Added ability to enable quantization in tflite rewriter.
*   Added k8s pod labels when the pipeline is executed via KubeflowDagRunner for
    better usage telemetry.
*   Parameterized the GCP taxi pipeline sample for easily ramping up to full
    taxi dataset.
*   Added support for hyphens(dash) in addition to underscores in CLI flags.
    Underscores will be supported as well.
*   Fixed ill-formed underscore in the markdown visualization when running on
    KFP.
*   Enabled per-component control for caching with enable_cache argument in
    each component.

### Deprecations

## Breaking changes

### For pipeline authors

### For component authors

## Documentation updates

# Version 0.21.2

## Major Features and Improvements
*   Updated `StatisticsGen` to optionally consume a schema `Artifact`.
*   Added support for configuring the `StatisticsGen` component via serializable
    parts of `StatsOptions`.
*   Added Keras guide doc.
*   Changed Iris model_to_estimator e2e example to use generic Trainer.
*   Demonstrated how TFLite is supported in TFX by extending MNIST example
    pipeline to also train a TFLite model.

## Bug fixes and other changes
*   Fix the behavior of Trainer Tensorboard visualization when caching is used.
*   Added component documentation and guide on using TFLite in TFX.
*   Relaxed the PyYaml dependency.

### Deprecations
*   Model Validator (its functionality is now provided by the Evaluator).

## Breaking changes

### For pipeline authors

### For component authors

## Documentation updates

# Version 0.21.1

## Major Features and Improvements
*   Pipelines compiled using KubeflowDagRunner now defaults to using the
    gRPC-based MLMD server deployed in Kubeflow Pipelines clusters when
    performing operations on pipeline metadata.
*   Added tfx model rewriting and tflite rewriter.
*   Added LatestBlessedModelResolver as an experimental feature which gets the
    latest model that was blessed by model validator.
*   The specific `Artifact` subclass that was serialized (if defined in the
    deserializing environment) will be used when deserializing `Artifact`s and
    when reading `Artifact`s from ML Metadata (previously, objects of the
    generic `tfx.types.artifact.Artifact` class were created in some cases).
*   Updated Evaluator's executor to support model validation.
*   Introduced awareness of chief worker to Trainer's executor, in case running
    in distributed training cluster.
*   Added a Chicago Taxi example with native Keras.
*   Updated TFLite converter to work with TF2.
*   Enabled filtering by artifact producer and output key in ResolverNode.

## Bug fixes and other changes
*   Added --skaffold_cmd flag when updating a pipeline for kubeflow in CLI.
*   Changed python_version to 3.7 when using TF 1.15 and later for Cloud AI Platform Prediction.
*   Added 'tfx_runner' label for CAIP, BQML and Dataflow jobs submitted from
    TFX components.
*   Fixed the Taxi Colab notebook.
*   Adopted the generic trainer executor when using CAIP Training.
*   Depends on 'tensorflow-data-validation>=0.21.4,<0.22'.
*   Depends on 'tensorflow-model-analysis>=0.21.4,<0.22'.
*   Depends on 'tensorflow-transform>=0.21.2,<0.22'.
*   Fixed misleading logs in Taxi pipeline portable Beam example.

### Deprecations

## Breaking changes
*   Remove "NOT_BLESSED" artifact.
*   Change constants ARTIFACT_PROPERTY_BLESSED_MODEL_* to ARTIFACT_PROPERTY_BASELINE_MODEL_*.

### For pipeline authors

### For component authors

## Documentation updates

# Version 0.21.0

## Major Features and Improvements

*   TFX version 0.21.0 will be the last version of TFX supporting Python 2.
*   Added experimental cli option `template`, which can be used to scaffold a
    new pipeline from TFX templates. Currently the `taxi` template is provided
    and more templates would be added in future versions.
*   Added support for `RuntimeParameter`s to allow users can specify templated
    values at runtime. This is currently only supported in Kubeflow Pipelines.
    Currently, only attributes in `ComponentSpec.PARAMETERS` and the URI of
    external artifacts can be parameterized (component inputs / outputs can
    not yet be parameterized). See
    `tfx/examples/chicago_taxi_pipeline/taxi_pipeline_runtime_parameter.py`
    for example usage.
*   Users can access the parameterized pipeline root when defining the
    pipeline by using the `pipeline.ROOT_PARAMETER` placeholder in
    KubeflowDagRunner.
*   Users can pass appropriately encoded Python `dict` objects to specify
    protobuf parameters in `ComponentSpec.PARAMETERS`; these will be decoded
    into the proper protobuf type. Users can avoid manually constructing complex
    nested protobuf messages in the component interface.
*   Added support in Trainer for using other model artifacts. This enables
    scenarios such as warm-starting.
*   Updated trainer executor to pass through custom config to the user module.
*   Artifact type-specific properties can be defined through overriding the
    `PROPERTIES` dictionary of a `types.artifact.Artifact` subclass.
*   Added new example of chicago_taxi_pipeline on Google Cloud Bigquery ML.
*   Added support for multi-core processing in the Flink and Spark Chicago Taxi
    PortableRunner example.
*   Added a metadata adapter in Kubeflow to support logging the Argo pod ID as
    an execution property.
*   Added a prototype Tuner component and an end-to-end iris example.
*   Created new generic trainer executor for non estimator based model, e.g.,
    native Keras.
*   Updated to support passing `tfma.EvalConfig` in evaluator when calling TFMA.
*   Added an iris example with native Keras.
*   Added an MNIST example with native Keras.

## Bug fixes and other changes
*   Switched the default behavior of KubeflowDagRunner to not mounting GCP
    secret.
*   Fixed "invalid spec: spec.arguments.parameters[6].name 'pipeline-root' is
    not unique" error when the user include `pipeline.ROOT_PARAMETER` and run
    pipeline on KFP.
*   Added support for an hparams artifact as an input to Trainer in
    preparation for tuner support.
*   Refactored common dependencies in the TFX dockerfile to a base image to
    improve the reliability of image building process.
*   Fixes missing Tensorboard link in KubeflowDagRunner.
*   Depends on `apache-beam[gcp]>=2.17,<2.18`
*   Depends on `ml-metadata>=0.21,<0.22`.
*   Depends on `tensorflow-data-validation>=0.21,<0.22`.
*   Depends on `tensorflow-model-analysis>=0.21,<0.22`.
*   Depends on `tensorflow-transform>=0.21,<0.22`.
*   Depends on `tfx-bsl>=0.21,<0.22`.
*   Depends on `pyarrow>=0.14,<0.15`.
*   Removed `tf.compat.v1` usage for iris and cifar10 examples.
*   CSVExampleGen: started using the CSV decoding utilities in `tfx-bsl`
    (`tfx-bsl>=0.15.2`)
*   Fixed problems with Airflow tutorial notebooks.
*   Added performance improvements for the Transform Component (for statistics
    generation).
*   Raised exceptions when container building fails.
*   Enhanced custom slack component by adding a kubeflow example.
*   Allowed windows style paths in Transform component cache.
*   Fixed bug in CLI (--engine=kubeflow) which uses hard coded obsolete image
    (TFX 0.14.0) as the base image.
*   Fixed bug in CLI (--engine=kubeflow) which could not handle skaffold
    response when an already built image is reused.
*   Allowed users to specify the region to use when serving with AI Platform.
*   Allowed users to give deterministic job id to AI Platform Training job.
*   System-managed artifact properties ("name", "state", "pipeline_name" and
    "producer_component") are now stored as ML Metadata artifact custom
    properties.
*   Fixed loading trainer and transformation functions from python module files
    without the .py extension.
*   Fixed some ill-formed visualization when running on KFP.
*   Removed system info from artifact properties and use channels to hold info
    for generating MLMD queries.
*   Rely on MLMD context for inter-component artifact resolution and execution
    publishing.
*   Added pipeline level context and component run level context.
*   Included test data for examples/chicago_taxi_pipeline in package.
*   Changed `BaseComponentLauncher` to require the user to pass in an ML
    Metadata connection object instead of a ML Metadata connection config.
*   Capped version of Tensorflow runtime used in Google Cloud integration to
    1.15.
*   Updated Chicago Taxi example dependencies to Beam 2.17.0, Flink 1.9.1, Spark
    2.4.4.
*   Fixed an issue where `build_ephemeral_package()` used an incorrect path to
    locate the `tfx` directory.
*   The ImporterNode now allows specification of general artifact properties.
*   Added 'tfx_executor', 'tfx_version' and 'tfx_py_version' labels for CAIP,
    BQML and Dataflow jobs submitted from TFX components.
*   Use '_' instead of '/' in feature names of several examples to avoid
    potential clash with namescope separator.


### Deprecations

## Breaking changes

### For pipeline authors
*   Standard artifact TYPE_NAME strings were reconciled to match their class
    names in `types.standard_artifacts`.
*   The "split" property on multiple artifacts has been replaced with the
    JSON-encoded "split_names" property on a single grouped artifact.
*   The execution caching mechanism was changed to rely on ML Metadata
    pipeline context. Existing cached executions will not be reused when running
    on this version of TFX for the first time.
*   The "split" property on multiple artifacts has been replaced with the
    JSON-encoded "split_names" property on a single grouped artifact.

### For component authors
*   Artifact type name strings to the `types.artifact.Artifact` and
    `types.channel.Channel` classes are no longer supported; usage here should
    be replaced with references to the artifact subclasses defined in
    `types.standard_artfacts.*` or to custom subclasses of
    `types.artifact.Artifact`.

## Documentation updates

# Version 0.15.0

## Major Features and Improvements

*   Offered unified CLI for tfx pipeline actions on various orchestrators
    including Apache Airflow, Apache Beam and Kubeflow.
*   Polished experimental interactive notebook execution and visualizations so
    they are ready for use.
*   Added BulkInferrer component to TFX pipeline, and corresponding offline
    inference taxi pipeline.
*   Introduced ImporterNode as a special TFX node to register external resource
    into MLMD so that downstream nodes can use as input artifacts. An example
    `taxi_pipeline_importer.py` enabled by ImporterNode was added to showcase
    the user journey of user-provided schema (issue #571).
*   Added experimental support for TFMA fairness indicator thresholds.
*   Demonstrated DirectRunner multi-core processing in Chicago Taxi example,
    including Airflow and Beam.
*   Introduced `PipelineConfig` and `BaseComponentConfig` to control the
    platform specific settings for pipelines and components.
*   Added a custom Executor of Pusher to push model to BigQuery ML for serving.
*   Added KubernetesComponentLauncher to support launch ExecutorContainerSpec in
    a Kubernetes cluster.
*   Made model validator executor forward compatible with TFMA change.
*   Added Iris flowers classification example.
*   Added support for serialization and deserialization of components.
*   Made component launcher extensible to support launching components on
    multiple platforms.
*   Simplified component package names.
*   Introduced BaseNode as the base class of any node in a TFX pipeline DAG.
*   Added docker component launcher to launch container component.
*   Added support for specifying pipeline root in runtime when run on
    KubeflowDagRunner. A default value can be provided when constructing the TFX
    pipeline.
*   Added basic span support in ExampleGen to ingest file based data sources
    that can be updated regularly by upstream.
*   Branched serving examples under chicago_taxi_pipeline/ from chicago_taxi/
    example.
*   Supported beam arg 'direct_num_workers' for multi-processing on local.
*   Improved naming of standard component inputs and outputs.
*   Improved visualization functionality in the experimental TFX notebook
    interface.
*   Allowed users to specify output file format when compiling TFX pipelines
    using KubeflowDagRunner.
*   Introduced ResolverNode as a special TFX node to resolve input artifacts for
    downstream nodes. ResolverNode is a convenient way to wrap TFX Resolver, a
    logical unit for resolving input artifacts.
*   Added cifar-10 example to demonstrate image classification.
*   Added container builder feature in the CLI tool for container-based custom
    python components. This is specifically for the Kubeflow orchestration
    engine, which requires containers built with the custom python code.
*   Demonstrated DirectRunner multi-core processing in Chicago Taxi example,
    including Airflow and Beam.
*   Added Kubeflow artifact visualization of inputs, outputs and execution
    properties for components using a Markdown file. Added Tensorboard to
    Trainer components as well.

## Bug fixes and other changes

*   Bumped test dependency to kfp (Kubeflow Pipelines SDK) to be at version
    0.1.31.2.
*   Fixed trainer executor to correctly make `transform_output` optional.
*   Updated Chicago Taxi example dependency tensorflow to version >=1.14.0.
*   Updated Chicago Taxi example dependencies tensorflow-data-validation,
    tensorflow-metadata, tensorflow-model-analysis, tensorflow-serving-api, and
    tensorflow-transform to version >=0.14.
*   Updated Chicago Taxi example dependencies to Beam 2.14.0, Flink 1.8.1, Spark
    2.4.3.
*   Adopted new recommended way to access component inputs/outputs as
    `component.outputs['output_name']` (previously, the syntax was
    `component.outputs.output_name`).
*   Updated Iris example to skip transform and use Keras model.
*   Fixed the check for input artifact existence in base driver.
*   Fixed bug in AI Platform Pusher that prevents pushes after first model, and
    not being marked as default.
*   Replaced all usage of deprecated `tensorflow.logging` with `absl.logging`.
*   Used special user agent for all HTTP requests through googleapiclient and
    apitools.
*   Transform component updated to use `tf.compat.v1` according to the TF 2.0
    upgrading procedure.
*   TFX updated to use `tf.compat.v1` according to the TF 2.0 upgrading
    procedure.
*   Added Kubeflow local example pipeline that executes components in-cluster.
*   Fixed a bug that prevents updating execution type.
*   Fixed a bug in model validator driver that reads across pipeline boundaries
    when resolving latest blessed model.
*   Depended on `apache-beam[gcp]>=2.16,<3`
*   Depended on `ml-metadata>=0.15,<0.16`
*   Depended on `tensorflow>=1.15,<3`
*   Depended on `tensorflow-data-validation>=0.15,<0.16`
*   Depended on `tensorflow-model-analysis>=0.15.2,<0.16`
*   Depended on `tensorflow-transform>=0.15,<0.16`
*   Depended on 'tfx_bsl>=0.15.1,<0.16'
*   Made launcher return execution information, containing populated inputs,
    outputs, and execution id.
*   Updated the default configuration for accessing MLMD from pipelines running
    in Kubeflow.
*   Updated Airflow developer tutorial
*   CSVExampleGen: started using the CSV decoding utilities in `tfx-bsl`
    (`tfx-bsl>=0.15.2`)
*   Added documentation for Fairness Indicators.

### Deprecations

*   Deprecated component_type in favor of type.
*   Deprecated component_id in favor of id.
*   Move beam_pipeline_args out of additional_pipeline_args as top level
    pipeline param
*   Deprecated chicago_taxi folder, beam setup scripts and serving examples are
    moved to chicago_taxi_pipeline folder.

## Breaking changes

*   Moved beam setup scripts from examples/chicago_taxi/ to
    examples/chicago_taxi_pipeline/
*   Moved interactive notebook classes into `tfx.orchestration.experimental`
    namespace.
*   Starting from 1.15, package `tensorflow` comes with GPU support. Users won't
    need to choose between `tensorflow` and `tensorflow-gpu`. If any GPU devices
    are available, processes spawned by all TFX components will try to utilize
    them; note that in rare cases, this may exhaust the memory of the device(s).
*   Caveat: `tensorflow` 2.0.0 is an exception and does not have GPU support. If
    `tensorflow-gpu` 2.0.0 is installed before installing `tfx`, it will be
    replaced with `tensorflow` 2.0.0. Re-install `tensorflow-gpu` 2.0.0 if
    needed.
*   Caveat: MLMD schema auto-upgrade is now disabled by default. For users who
    upgrades from 0.13 and do not want to lose the data in MLMD, please refer to
    [MLMD documentation](https://github.com/google/ml-metadata/blob/master/g3doc/get_started.md#upgrade-mlmd-library)
    for guide to upgrade or downgrade MLMD database. Users who upgraded from TFX
    0.14 should not be affected since there is not schema change between these
    two versions.

### For pipeline authors

*   Deprecated the usage of `tf.contrib.training.HParams` in Trainer as it is
    deprecated in TF 2.0. User module relying on member method of that class
    will not be supported. Dot style property access will be the only supported
    style from now on.
*   Any SavedModel produced by tf.Transform <=0.14 using any tf.contrib ops (or
    tf.Transform ops that used tf.contrib ops such as tft.quantiles,
    tft.bucketize, etc.) cannot be loaded with TF 2.0 since the contrib library
    has been removed in 2.0. Please refer to this
    [issue](https://github.com/tensorflow/tfx/issues/838).

### For component authors

## Documentation updates

*   Added conceptual info on Artifacts to guide/index.md

# Version 0.14.0

## Major Features and Improvements

*   Added support for Google Cloud ML Engine Training and Serving as extension.
*   Supported pre-split input for ExampleGen components
*   Added ImportExampleGen component for importing tfrecord files with TF
    Example data format
*   Added a generic ExampleGen component to reduce the work of custom ExampleGen
*   Released Python 3 type hints and added support for Python 3.6 and 3.7.
*   Added an Airflow integration test for chicago_taxi_simple example.
*   Updated tfx docker image to use Python 3.6 on Ubuntu 16.04.
*   Added example for how to define and add a custom component.
*   Added PrestoExampleGen component.
*   Added Parquet executor for ExampleGen component.
*   Added Avro executor for ExampleGen component.
*   Enables Kubeflow Pipelines users to specify arbitrary ContainerOp decorators
    that can be applied to each pipeline step.
*   Added scripts and instructions for running the TFX Chicago Taxi example on
    Spark (via Apache Beam).
*   Introduced a new mechanism of artifact info passing between components that
    relies solely on ML Metadata.
*   Unified driver and execution logging to go through tf.logging.
*   Added support for Beam as an orchestrator.
*   Introduced the experimental InteractiveContext environment for iterative
    notebook development, as well as an example Chicago Taxi notebook in this
    environment with TFDV / TFMA examples.
*   Enabled Transform and Trainer components to specify user defined function
    (UDF) module by Python module path in addition to path to a module file.
*   Enable ImportExampleGen component for Kubeflow.
*   Enabled SchemaGen to infer feature shape.
*   Enabled metadata logging and pipeline caching capability for KubeflowRunner.
*   Used custom container for AI Platform Trainer extension.
*   Introduced ExecutorSpec, which generalizes the representation of executors
    to include both Python classes and containers.
*   Supported run context for metadata tracking of tfx pipeline.

### Deprecations

*   Deprecated 'metadata_db_root' in favor of passing in
    metadata_connection_config directly.
*   airflow_runner.AirflowDAGRunner is renamed to
    airflow_dag_runner.AirflowDagRunner.
*   runner.KubeflowRunner is renamed to kubeflow_dag_runner.KubeflowDagRunner.
*   The "input" and "output" exec_properties fields for ExampleGen executors
    have been renamed to "input_config" and "output_config", respectively.
*   Declared 'cmle_training_args' on trainer and 'cmle_serving_args' on pusher
    deprecated. User should use the `trainer/pusher` executors in
    tfx.extensions.google_cloud_ai_platform module instead.
*   Moved tfx.orchestration.gcp.cmle_runner to
    tfx.extensions.google_cloud_ai_platform.runner.
*   Deprecated csv_input and tfrecord_input, use external_input instead.

## Bug fixes and other changes

*   Updated components and code samples to use `tft.TFTransformOutput` (
    introduced in tensorflow_transform 0.8). This avoids directly accessing the
    DatasetSchema object which may be removed in tensorflow_transform 0.14 or
    0.15.
*   Fixed issue #113 to have consistent type of train_files and eval_files
    passed to trainer user module.
*   Fixed issue #185 preventing the Airflow UI from visualizing the component's
    subdag operators and logs.
*   Fixed issue #201 to make GCP credentials optional.
*   Bumped dependency to kfp (Kubeflow Pipelines SDK) to be at version at least
    0.1.18.
*   Updated code example to
    *   use 'tf.data.TFRecordDataset' instead of the deprecated function
        'tf.TFRecordReader'
    *   add test to train, evaluate and export.
*   Component definition streamlined with explicit ComponentSpec and new style
    for defining component classes.
*   TFX now depends on `pyarrow>=0.14.0,<0.15.0` (through its dependency on
    `tensorflow-data-validation`).
*   Introduced 'examples' to the Trainer component API. It's recommended to use
    this field instead of 'transformed_examples' going forward.
*   Trainer can now run without the 'transform_output' input.
*   Added check for duplicated component ids within a pipeline.
*   String representations for Channel and Artifact (TfxType) classes were
    improved.
*   Updated workshop/setup/setup_demo.sh to fix version incompatibilities
*   Updated workshop by adding note and instructions to fix issue with GCC
    version when starting `airflow webserver`.
*   Prepared support for analyzer cache optimization in transform executor.
*   Fixed issue #463 correcting syntax in SCHEMA_EMPTY message.
*   Added an explicit check that pipeline name cannot exceed 63 characters.
*   SchemaGen takes a new argument, infer_feature_shape to indicate whether to
    infer shape of features in schema. Current default value is False, but we
    plan to remove default value for it in future.
*   Depended on 'click>=7.0,<8'
*   Depended on `apache-beam[gcp]>=2.14,<3`
*   Depended on `ml-metadata>=-1.14.0,<0.15`
*   Depended on `tensorflow-data-validation>=0.14.1,<0.15`
*   Depended on `tensorflow-model-analysis>=0.14.0,<0.15`
*   Depended on `tensorflow-transform>=0.14.0,<0.15`

## Breaking changes

### For pipeline authors

*   The "outputs" argument, which is used to override the automatically-
    generated output Channels for each component class has been removed; the
    equivalent overriding functionality is now available by specifying optional
    keyword arguments (see each component class definition for details).
*   The optional arguments "executor" and "unique_name" of component classes
    have been uniformly renamed to "executor_spec" and "instance_name",
    respectively.
*   The "driver" optional argument of component classes is no longer available:
    users who need to override the driver for a component should subclass the
    component and override the DRIVER_CLASS field.
*   The `example_gen.component.ExampleGen` class has been refactored into the
    `example_gen.component._QueryBasedExampleGen` and
    `example_gen.component.FileBasedExampleGen` classes.
*   pipeline_root passed to pipeline.Pipeline is now the root to the running
    pipeline instead of root of all pipelines.

### For component authors

*   Component class definitions have been simplified; existing custom components
    need to:
    *   specify a ComponentSpec contract and conform to new class definition
        style (see `base_component.BaseComponent`)
    *   specify `EXECUTOR_SPEC=ExecutorClassSpec(MyExecutor)` in the component
        definition to replace `executor=MyExecutor` from component constructor.
*   Artifact definitions for standard TFX components have moved from using
    string type names into being concrete Artifact classes (see each official
    TFX component's ComponentSpec definition in `types.standard_component_specs`
    and the definition of built-in Artifact types in
    `types.standard_artifacts`).
*   The `base_component.ComponentOutputs` class has been renamed to
    `base_component._PropertyDictWrapper`.
*   The tfx.utils.types.TfxType class has been renamed to tfx.types.Artifact.
*   The tfx.utils.channel.Channel class has been moved to tfx.types.Channel.
*   The "static_artifact_collection" argument to types.Channel has been renamed
    to "artifacts".
*   ArtifactType for artifacts will have two new properties: pipeline_name and
    producer_component.
*   The ARTIFACT_STATE_* constants were consolidated into the
    types.artifacts.ArtifactState enum class.

# Version 0.13.0

## Major Features and Improvements

*   Adds support for Python 3.5
*   Initial version of following orchestration platform supported:
    *   Kubeflow
*   Added TensorFlow Model Analysis Colab example
*   Supported split ratio for ExampleGen components
*   Supported running a single executor independently

## Bug fixes and other changes

*   Fixes issue #43 that prevent new execution in some scenarios
*   Fixes issue #47 that causes ImportError on chicago_taxi execution on
    dataflow
*   Depends on `apache-beam[gcp]>=2.12,<3`
*   Depends on `tensorflow-data-validation>=0.13.1,<0.14`
*   Depends on `tensorflow-model-analysis>=0.13.2,<0.14`
*   Depends on `tensorflow-transform>=0.13,<0.14`
*   Deprecations:
    *   PipelineDecorator is deprecated. Please construct a pipeline directly
        from a list of components instead.
*   Increased verbosity of logging to container stdout when running under
    Kubeflow Pipelines.
*   Updated developer tutorial to support Python 3.5+

## Breaking changes

*   Examples code are moved from 'examples' to 'tfx/examples': this ensures that
    PyPi package contains only one top level python module 'tfx'.

## Things to notice for upgrading

*   Multiprocessing on Mac OS >= 10.13 might crash for Airflow. See
    [AIRFLOW-3326](https://issues.apache.org/jira/browse/AIRFLOW-3326) for
    details and solution.

# Version 0.12.0

## Major Features and Improvements

*   Adding TFMA Architecture doc
*   TFX User Guide
*   Initial version of the following TFX components:
    *   CSVExampleGen - CSV data ingestion
    *   BigQueryExampleGen - BigQuery data ingestion
    *   StatisticsGen - calculates statistics for the dataset
    *   SchemaGen - examines the dataset and creates a data schema
    *   ExampleValidator - looks for anomalies and missing values in the dataset
    *   Transform - performs feature engineering on the dataset
    *   Trainer - trains the model
    *   Evaluator - performs analysis of the model performance
    *   ModelValidator - helps validate exported models ensuring that they are
        "good enough" to be pushed to production
    *   Pusher - deploys the model to a serving infrastructure, for example the
        TensorFlow Serving Model Server
*   Initial version of following orchestration platform supported:
    *   Apache Airflow
*   Polished examples based on the Chicago Taxi dataset.

## Bug fixes and other changes

*   Cleanup Colabs to remove TF warnings
*   Performance improvement during shuffling of post-transform data.
*   Changing example to move everything to one file in plugins
*   Adding instructions to refer to README when running Chicago Taxi notebooks

## Breaking changes<|MERGE_RESOLUTION|>--- conflicted
+++ resolved
@@ -17,16 +17,13 @@
 *   Increased docker timeout to 5 minutes for image building in CLI.
 *   Fixed KeyError when multiple Examples artifacts were used in Transform
     without materialization.
-<<<<<<< HEAD
-*   Fixed error where Vertex Endpoints of the same name is not deduped.
+*   Fixed error where Vertex Endpoints of the same name is not deduped
 *   Fixed `ElwcBigQueryExampleGen` data serializiation error that was causing an assertion
     failure on Beam. 
-=======
-*   Fixed error where Vertex Endpoints of the same name is not deduped
 *   Depends on `apache-beam[gcp]>=2.34,<3`.
 *   Depends on `tensorflow>=1.15.2,!=2.0.*,!=2.1.*,!=2.2.*,!=2.3.*,!=2.4.*,!=2.5.*,!=2.6.*,<2.8`.
 *   Depends on `tensorflow-serving-api>=1.15,!=2.0.*,!=2.1.*,!=2.2.*,!=2.3.*,!=2.4.*,!=2.5.*,!=2.6.*,<3`.
->>>>>>> 31b038c9
+
 
 ## Documentation Updates
 
